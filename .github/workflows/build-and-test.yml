--- conflicted
+++ resolved
@@ -66,11 +66,7 @@
     needs: unit-tests
     runs-on: ubuntu-latest
     if: >-
-<<<<<<< HEAD
-      ${{ vars.SHOULD_GENERATE_FSTAR == ‘true’ }} &&
-=======
       ${{ vars.SHOULD_GENERATE_FSTAR == 'true' }} &&
->>>>>>> c90a4222
       ((github.event_name == 'workflow_dispatch') || (github.event_name == 'push' && startsWith(github.event.ref, 'refs/tags')))
 
     steps:
