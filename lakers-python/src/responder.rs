--- conflicted
+++ resolved
@@ -176,15 +176,11 @@
         }
     }
 
-<<<<<<< HEAD
-    pub fn completed_without_message_4(&mut self) -> PyResult<()> {
-=======
     /// Declares the protocol to have completed without any message 4.
     ///
     /// Key material may be exported from this point, and is used to confirm key agreement to the
     /// initiator by using it to protect any next protocol.
-    pub fn completed_without_message_4<'a>(&mut self, py: Python<'a>) -> PyResult<()> {
->>>>>>> f947f9be
+    pub fn completed_without_message_4(&mut self) -> PyResult<()> {
         match r_complete_without_message_4(&self.processed_m3.take().ok_or(StateMismatch)?) {
             Ok(state) => {
                 self.completed = Some(state);
