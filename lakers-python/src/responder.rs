use lakers::*;
use lakers_crypto::{default_crypto, CryptoTrait};
use log::trace;
use pyo3::{prelude::*, types::PyBytes};

use super::{ErrExt as _, StateMismatch};

/// An implementation of the EDHOC protocol for the responder side.
#[pyclass(name = "EdhocResponder")]
pub struct PyEdhocResponder {
    r: Vec<u8>,
    cred_r: Credential,
    start: Option<ResponderStart>,
    processing_m1: Option<ProcessingM1>,
    wait_m3: Option<WaitM3>,
    processing_m3: Option<ProcessingM3>,
    processed_m3: Option<ProcessedM3>,
    completed: Option<Completed>,
}

/// Summary of a [`PyEdhocResponder`]'s state.
///
/// This is sorted along the typical (and, really, only) sequence of operations so that if the
/// expected state is greater than the current state, the user forgot to do something, whereas the
/// other way round, the user already did something and can't do that again.
#[derive(PartialEq, Eq, PartialOrd, Ord, Debug)]
pub(crate) enum PyEdhocResponderSummary {
    Start,
    ProcessingM1,
    WaitM3,
    ProcessingM3,
    ProcessedM3,
    Completed,
    /// This is the last item because there is always something that happened before this and that
    /// broke things.
    Invalid,
}

#[pymethods]
impl PyEdhocResponder {
    #[new]
    fn new(r: Vec<u8>, py: Python<'_>, cred_r: super::AutoCredential) -> PyResult<Self> {
        trace!("Initializing EdhocResponder");
        let (y, g_y) = default_crypto().p256_generate_key_pair();

        let cred_r = cred_r
            .to_credential()
            .with_cause(py, "Failed to ingest CRED_R")?;

        Ok(Self {
            r,
            cred_r,
            start: Some(ResponderStart {
                method: EDHOCMethod::StatStat.into(),
                y,
                g_y,
            }),
            processing_m1: None,
            wait_m3: None,
            processing_m3: None,
            processed_m3: None,
            completed: None,
        })
    }

<<<<<<< HEAD
    fn __repr__(&self) -> String {
        format!(
            "<lakers.EdhocResponder at {:p} in state {:?}>",
            self,
            self.summarize()
        )
    }

=======
    /// Processes an incoming message 1.
    ///
    /// It produces the ``C_I`` and any additional EAD data.
>>>>>>> 50165708
    fn process_message_1<'a>(
        &mut self,
        py: Python<'a>,
        message_1: Vec<u8>,
    ) -> PyResult<(Bound<'a, PyBytes>, Option<EADItem>)> {
        let message_1 = EdhocMessageBuffer::new_from_slice(message_1.as_slice())
            .with_cause(py, "Message 1 too long")?;
        let (state, c_i, ead_1) =
            r_process_message_1(&self.take_start()?, &mut default_crypto(), &message_1)?;
        self.processing_m1 = Some(state);
        let c_i = PyBytes::new_bound(py, c_i.as_slice());

        Ok((c_i, ead_1))
    }

    /// Generates message 2.
    ///
    /// Input influences whether the credential is sent by value or reference, which credential is
    /// sent, and whether any optional EAD data is to be sent.
    #[pyo3(signature = (cred_transfer, c_r=None, ead_2=None))]
    fn prepare_message_2<'a>(
        &mut self,
        py: Python<'a>,
        cred_transfer: CredentialTransfer,
        c_r: Option<Vec<u8>>,
        ead_2: Option<EADItem>,
    ) -> PyResult<Bound<'a, PyBytes>> {
        let c_r = match c_r {
            Some(c_r) => ConnId::from_slice(c_r.as_slice())
                .with_cause(py, "Connection identifier C_R out of range")?,
            None => generate_connection_identifier_cbor(&mut default_crypto()),
        };
        let mut r = BytesP256ElemLen::default();
        r.copy_from_slice(self.r.as_slice());

        let (state, message_2) = r_prepare_message_2(
            self.as_ref_processing_m1()?,
            &mut default_crypto(),
            self.cred_r,
            &r,
            c_r,
            cred_transfer,
            &ead_2,
        )?;
        self.wait_m3 = Some(state);
        Ok(PyBytes::new_bound(py, message_2.as_slice()))
    }

    /// Processes message 3.
    ///
    /// This produces the initiator's ``ID_CRED_I`` and maybe additional EAD data sent by the
    /// initiator, but does not verify them yet: They are only verified when the application
    /// provides the expanded credential ``CRED_I`` (typically based on the information in
    /// ``ID_CRED_I``) in :meth:`verify_message_3()`.
    pub fn parse_message_3<'a>(
        &mut self,
        py: Python<'a>,
        message_3: Vec<u8>,
    ) -> PyResult<(Bound<'a, PyBytes>, Option<EADItem>)> {
        let message_3 = EdhocMessageBuffer::new_from_slice(message_3.as_slice())
            .with_cause(py, "Message 3 too long")?;
        let (state, id_cred_i, ead_3) =
            r_parse_message_3(&mut self.take_wait_m3()?, &mut default_crypto(), &message_3)?;
        self.processing_m3 = Some(state);
        Ok((PyBytes::new_bound(py, id_cred_i.bytes.as_slice()), ead_3))
    }

    /// Verifies the previously inserted message 3.
    ///
    /// Verification is based on the ``CRED_I`` (as looked up by its ``ID_CRED_I`` from the
    /// preceeding :meth:`parse_message_3()` output).
    pub fn verify_message_3<'a>(
        &mut self,
        py: Python<'a>,
        valid_cred_i: super::AutoCredential,
    ) -> PyResult<Bound<'a, PyBytes>> {
        let valid_cred_i = valid_cred_i
            .to_credential()
            .with_cause(py, "Failed to ingest CRED_I")?;
        let (state, prk_out) = r_verify_message_3(
            &mut self.take_processing_m3()?,
            &mut default_crypto(),
            valid_cred_i,
        )?;
        self.processed_m3 = Some(state);
        Ok(PyBytes::new_bound(py, prk_out.as_slice()))
    }

    /// Generates a message 4.
    ///
    /// This may contain additional EAD data.
    ///
    /// After generating this message, the protocol has completed.
    #[pyo3(signature = (ead_4=None))]
    fn prepare_message_4<'a>(
        &mut self,
        py: Python<'a>,
        ead_4: Option<EADItem>,
    ) -> PyResult<Bound<'a, PyBytes>> {
        let (state, message_4) =
            r_prepare_message_4(&self.take_processed_m3()?, &mut default_crypto(), &ead_4)?;
        self.completed = Some(state);
        Ok(PyBytes::new_bound(py, message_4.as_slice()))
    }

<<<<<<< HEAD
    pub fn completed_without_message_4<'a>(&mut self, py: Python<'a>) -> PyResult<()> {
        let state = r_complete_without_message_4(&self.take_processed_m3()?)?;
        self.completed = Some(state);
        Ok(())
=======
    /// Declares the protocol to have completed without any message 4.
    ///
    /// Key material may be exported from this point, and is used to confirm key agreement to the
    /// initiator by using it to protect any next protocol.
    pub fn completed_without_message_4(&mut self) -> PyResult<()> {
        match r_complete_without_message_4(&self.processed_m3.take().ok_or(StateMismatch)?) {
            Ok(state) => {
                self.completed = Some(state);
                Ok(())
            }
            Err(error) => Err(error.into()),
        }
>>>>>>> 50165708
    }

    /// Exports key material.
    pub fn edhoc_exporter<'a>(
        &mut self,
        py: Python<'a>,
        label: u8,
        context: Vec<u8>,
        length: usize,
    ) -> PyResult<Bound<'a, PyBytes>> {
        let mut context_buf: BytesMaxContextBuffer = [0x00u8; MAX_KDF_CONTEXT_LEN];
        context_buf[..context.len()].copy_from_slice(context.as_slice());

        let res = edhoc_exporter(
            self.as_mut_completed()?,
            &mut default_crypto(),
            label,
            &context_buf,
            context.len(),
            length,
        );
        Ok(PyBytes::new_bound(py, &res[..length]))
    }

    /// Performs the key update procedure, enabling the production of new key material.
    pub fn edhoc_key_update<'a>(
        &mut self,
        py: Python<'a>,
        context: Vec<u8>,
    ) -> PyResult<Bound<'a, PyBytes>> {
        let mut context_buf = [0x00u8; MAX_KDF_CONTEXT_LEN];
        context_buf[..context.len()].copy_from_slice(context.as_slice());

        let res = edhoc_key_update(
            self.as_mut_completed()?,
            &mut default_crypto(),
            &context_buf,
            context.len(),
        );
        Ok(PyBytes::new_bound(py, &res[..SHA256_DIGEST_LEN]))
    }
}

/// Tools for generating useful and readable reprs and errors.
///
/// See [`StateMismatch`] for some more context.
impl PyEdhocResponder {
    fn summarize(&self) -> PyEdhocResponderSummary {
        let start = self.start.is_some();
        let processing_m1 = self.processing_m1.is_some();
        let wait_m3 = self.wait_m3.is_some();
        let processing_m3 = self.processing_m3.is_some();
        let processed_m3 = self.processed_m3.is_some();
        let completed = self.completed.is_some();
        match (
            start,
            processing_m1,
            wait_m3,
            processing_m3,
            processed_m3,
            completed,
        ) {
            (true, false, false, false, false, false) => PyEdhocResponderSummary::Start,
            (false, true, false, false, false, false) => PyEdhocResponderSummary::ProcessingM1,
            (false, false, true, false, false, false) => PyEdhocResponderSummary::WaitM3,
            (false, false, false, true, false, false) => PyEdhocResponderSummary::ProcessingM3,
            (false, false, false, false, true, false) => PyEdhocResponderSummary::ProcessedM3,
            (false, false, false, false, false, true) => PyEdhocResponderSummary::Completed,
            _ => PyEdhocResponderSummary::Invalid,
        }
    }

    // FIXME: Those should be generated, or the PyEdhocResponder type changed to something more
    // annotated-enum-ish

    fn take_start(&mut self) -> Result<ResponderStart, StateMismatch<PyEdhocResponderSummary>> {
        let summary = self.summarize();
        match self.start.take() {
            Some(o) => Ok(o),
            None => Err(StateMismatch::new(PyEdhocResponderSummary::Start, summary)),
        }
    }

    fn as_ref_processing_m1(
        &self,
    ) -> Result<&ProcessingM1, StateMismatch<PyEdhocResponderSummary>> {
        let summary = self.summarize();
        match self.processing_m1.as_ref() {
            Some(o) => Ok(o),
            None => Err(StateMismatch::new(
                PyEdhocResponderSummary::ProcessingM1,
                summary,
            )),
        }
    }

    fn take_wait_m3(&mut self) -> Result<WaitM3, StateMismatch<PyEdhocResponderSummary>> {
        let summary = self.summarize();
        match self.wait_m3.take() {
            Some(o) => Ok(o),
            None => Err(StateMismatch::new(PyEdhocResponderSummary::WaitM3, summary)),
        }
    }

    fn take_processing_m3(
        &mut self,
    ) -> Result<ProcessingM3, StateMismatch<PyEdhocResponderSummary>> {
        let summary = self.summarize();
        match self.processing_m3.take() {
            Some(o) => Ok(o),
            None => Err(StateMismatch::new(
                PyEdhocResponderSummary::ProcessingM3,
                summary,
            )),
        }
    }

    fn take_processed_m3(&mut self) -> Result<ProcessedM3, StateMismatch<PyEdhocResponderSummary>> {
        let summary = self.summarize();
        match self.processed_m3.take() {
            Some(o) => Ok(o),
            None => Err(StateMismatch::new(
                PyEdhocResponderSummary::ProcessedM3,
                summary,
            )),
        }
    }

    fn as_mut_completed(
        &mut self,
    ) -> Result<&mut Completed, StateMismatch<PyEdhocResponderSummary>> {
        let summary = self.summarize();
        match self.completed.as_mut() {
            Some(o) => Ok(o),
            None => Err(StateMismatch::new(
                PyEdhocResponderSummary::Completed,
                summary,
            )),
        }
    }
}<|MERGE_RESOLUTION|>--- conflicted
+++ resolved
@@ -63,7 +63,6 @@
         })
     }
 
-<<<<<<< HEAD
     fn __repr__(&self) -> String {
         format!(
             "<lakers.EdhocResponder at {:p} in state {:?}>",
@@ -72,11 +71,9 @@
         )
     }
 
-=======
     /// Processes an incoming message 1.
     ///
     /// It produces the ``C_I`` and any additional EAD data.
->>>>>>> 50165708
     fn process_message_1<'a>(
         &mut self,
         py: Python<'a>,
@@ -182,25 +179,14 @@
         Ok(PyBytes::new_bound(py, message_4.as_slice()))
     }
 
-<<<<<<< HEAD
+    /// Declares the protocol to have completed without any message 4.
+    ///
+    /// Key material may be exported from this point, and is used to confirm key agreement to the
+    /// initiator by using it to protect any next protocol.
     pub fn completed_without_message_4<'a>(&mut self, py: Python<'a>) -> PyResult<()> {
         let state = r_complete_without_message_4(&self.take_processed_m3()?)?;
         self.completed = Some(state);
         Ok(())
-=======
-    /// Declares the protocol to have completed without any message 4.
-    ///
-    /// Key material may be exported from this point, and is used to confirm key agreement to the
-    /// initiator by using it to protect any next protocol.
-    pub fn completed_without_message_4(&mut self) -> PyResult<()> {
-        match r_complete_without_message_4(&self.processed_m3.take().ok_or(StateMismatch)?) {
-            Ok(state) => {
-                self.completed = Some(state);
-                Ok(())
-            }
-            Err(error) => Err(error.into()),
-        }
->>>>>>> 50165708
     }
 
     /// Exports key material.
