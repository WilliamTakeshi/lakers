use lakers::*;
use lakers_crypto::{default_crypto, CryptoTrait};
use log::trace;
use pyo3::{prelude::*, types::PyBytes};

use super::{ErrExt as _, StateMismatch};

/// An implementation of the EDHOC protocol for the responder side.
#[pyclass(name = "EdhocResponder")]
pub struct PyEdhocResponder {
    r: Vec<u8>,
    cred_r: Credential,
    start: Option<ResponderStart>,
    processing_m1: Option<ProcessingM1>,
    wait_m3: Option<WaitM3>,
    processing_m3: Option<ProcessingM3>,
    processed_m3: Option<ProcessedM3>,
    completed: Option<Completed>,
}

/// Summary of a [`PyEdhocResponder`]'s state.
///
/// This is sorted along the typical (and, really, only) sequence of operations so that if the
/// expected state is greater than the current state, the user forgot to do something, whereas the
/// other way round, the user already did something and can't do that again.
#[derive(PartialEq, Eq, PartialOrd, Ord, Debug)]
pub(crate) enum PyEdhocResponderSummary {
    Start,
    ProcessingM1,
    WaitM3,
    ProcessingM3,
    ProcessedM3,
    Completed,
    /// This is the last item because there is always something that happened before this and that
    /// broke things.
    Invalid,
}

#[pymethods]
impl PyEdhocResponder {
    #[new]
    fn new(r: Vec<u8>, py: Python<'_>, cred_r: super::AutoCredential) -> PyResult<Self> {
        trace!("Initializing EdhocResponder");
        let (y, g_y) = default_crypto().p256_generate_key_pair();

        let cred_r = cred_r
            .to_credential()
            .with_cause(py, "Failed to ingest CRED_R")?;

        Ok(Self {
            r,
            cred_r,
            start: Some(ResponderStart {
                method: EDHOCMethod::StatStat.into(),
                y,
                g_y,
            }),
            processing_m1: None,
            wait_m3: None,
            processing_m3: None,
            processed_m3: None,
            completed: None,
        })
    }

    fn __repr__(&self) -> String {
        format!(
            "<lakers.EdhocResponder at {:p} in state {:?}>",
            self,
            self.summarize()
        )
    }

    /// Processes an incoming message 1.
    ///
    /// It produces the ``C_I`` and any additional EAD data.
    fn process_message_1<'a>(
        &mut self,
        py: Python<'a>,
        message_1: Vec<u8>,
<<<<<<< HEAD
    ) -> PyResult<(Bound<'a, PyBytes>, [EADItem; MAX_EAD_ITEMS])> {
        let message_1 = EdhocMessageBuffer::new_from_slice(message_1.as_slice())
=======
    ) -> PyResult<(Bound<'a, PyBytes>, Option<EADItem>)> {
        let message_1 = EdhocBuffer::new_from_slice(message_1.as_slice())
>>>>>>> be778637
            .with_cause(py, "Message 1 too long")?;
        let (state, c_i, ead_1) =
            r_process_message_1(&self.take_start()?, &mut default_crypto(), &message_1)?;
        self.processing_m1 = Some(state);
        let c_i = PyBytes::new_bound(py, c_i.as_slice());

        Ok((c_i, ead_1))
    }

    /// Generates message 2.
    ///
    /// Input influences whether the credential is sent by value or reference, which credential is
    /// sent, and whether any optional EAD data is to be sent.
    #[pyo3(signature = (cred_transfer, c_r=None, ead_2=EADItem::new_array()))]
    fn prepare_message_2<'a>(
        &mut self,
        py: Python<'a>,
        cred_transfer: CredentialTransfer,
        c_r: Option<Vec<u8>>,
        ead_2: [EADItem; MAX_EAD_ITEMS],
    ) -> PyResult<Bound<'a, PyBytes>> {
        let c_r = match c_r {
            Some(c_r) => ConnId::from_slice(c_r.as_slice())
                .with_cause(py, "Connection identifier C_R out of range")?,
            None => generate_connection_identifier_cbor(&mut default_crypto()),
        };
        let mut r = BytesP256ElemLen::default();
        r.copy_from_slice(self.r.as_slice());

        let (state, message_2) = r_prepare_message_2(
            self.as_ref_processing_m1()?,
            &mut default_crypto(),
            // FIXME: take as reference rather than cloning
            self.cred_r.clone(),
            &r,
            c_r,
            cred_transfer,
            &ead_2,
        )?;
        self.wait_m3 = Some(state);
        Ok(PyBytes::new_bound(py, message_2.as_slice()))
    }

    /// Processes message 3.
    ///
    /// This produces the initiator's ``ID_CRED_I`` and maybe additional EAD data sent by the
    /// initiator, but does not verify them yet: They are only verified when the application
    /// provides the expanded credential ``CRED_I`` (typically based on the information in
    /// ``ID_CRED_I``) in :meth:`verify_message_3()`.
    pub fn parse_message_3<'a>(
        &mut self,
        py: Python<'a>,
        message_3: Vec<u8>,
<<<<<<< HEAD
    ) -> PyResult<(Bound<'a, PyBytes>, [EADItem; MAX_EAD_ITEMS])> {
        let message_3 = EdhocMessageBuffer::new_from_slice(message_3.as_slice())
=======
    ) -> PyResult<(Bound<'a, PyBytes>, Option<EADItem>)> {
        let message_3 = EdhocBuffer::new_from_slice(message_3.as_slice())
>>>>>>> be778637
            .with_cause(py, "Message 3 too long")?;
        let (state, id_cred_i, ead_3) =
            r_parse_message_3(&mut self.take_wait_m3()?, &mut default_crypto(), &message_3)?;
        self.processing_m3 = Some(state);
        Ok((PyBytes::new_bound(py, id_cred_i.bytes.as_slice()), ead_3))
    }

    /// Verifies the previously inserted message 3.
    ///
    /// Verification is based on the ``CRED_I`` (as looked up by its ``ID_CRED_I`` from the
    /// preceeding :meth:`parse_message_3()` output).
    pub fn verify_message_3<'a>(
        &mut self,
        py: Python<'a>,
        valid_cred_i: super::AutoCredential,
    ) -> PyResult<Bound<'a, PyBytes>> {
        let valid_cred_i = valid_cred_i
            .to_credential()
            .with_cause(py, "Failed to ingest CRED_I")?;
        let (state, prk_out) = r_verify_message_3(
            &mut self.take_processing_m3()?,
            &mut default_crypto(),
            valid_cred_i,
        )?;
        self.processed_m3 = Some(state);
        Ok(PyBytes::new_bound(py, prk_out.as_slice()))
    }

    /// Generates a message 4.
    ///
    /// This may contain additional EAD data.
    ///
    /// After generating this message, the protocol has completed.
    #[pyo3(signature = (ead_4=EADItem::new_array()))]
    fn prepare_message_4<'a>(
        &mut self,
        py: Python<'a>,
        ead_4: [EADItem; MAX_EAD_ITEMS],
    ) -> PyResult<Bound<'a, PyBytes>> {
        let (state, message_4) =
            r_prepare_message_4(&self.take_processed_m3()?, &mut default_crypto(), &ead_4)?;
        self.completed = Some(state);
        Ok(PyBytes::new_bound(py, message_4.as_slice()))
    }

    /// Declares the protocol to have completed without any message 4.
    ///
    /// Key material may be exported from this point, and is used to confirm key agreement to the
    /// initiator by using it to protect any next protocol.
    pub fn completed_without_message_4<'a>(&mut self) -> PyResult<()> {
        let state = r_complete_without_message_4(&self.take_processed_m3()?)?;
        self.completed = Some(state);
        Ok(())
    }

    /// Exports key material.
    pub fn edhoc_exporter<'a>(
        &mut self,
        py: Python<'a>,
        label: u8,
        context: Vec<u8>,
        length: usize,
    ) -> PyResult<Bound<'a, PyBytes>> {
        let mut context_buf: BytesMaxContextBuffer = [0x00u8; MAX_KDF_CONTEXT_LEN];
        context_buf[..context.len()].copy_from_slice(context.as_slice());

        let res = edhoc_exporter(
            self.as_mut_completed()?,
            &mut default_crypto(),
            label,
            context.as_slice(),
            length,
        );
        Ok(PyBytes::new_bound(py, &res[..length]))
    }

    /// Performs the key update procedure, enabling the production of new key material.
    pub fn edhoc_key_update<'a>(
        &mut self,
        py: Python<'a>,
        context: Vec<u8>,
    ) -> PyResult<Bound<'a, PyBytes>> {
        let res = edhoc_key_update(
            self.as_mut_completed()?,
            &mut default_crypto(),
            context.as_slice(),
        );
        Ok(PyBytes::new_bound(py, &res[..SHA256_DIGEST_LEN]))
    }
}

/// Tools for generating useful and readable reprs and errors.
///
/// See [`StateMismatch`] for some more context.
impl PyEdhocResponder {
    fn summarize(&self) -> PyEdhocResponderSummary {
        let start = self.start.is_some();
        let processing_m1 = self.processing_m1.is_some();
        let wait_m3 = self.wait_m3.is_some();
        let processing_m3 = self.processing_m3.is_some();
        let processed_m3 = self.processed_m3.is_some();
        let completed = self.completed.is_some();
        match (
            start,
            processing_m1,
            wait_m3,
            processing_m3,
            processed_m3,
            completed,
        ) {
            (true, false, false, false, false, false) => PyEdhocResponderSummary::Start,
            (false, true, false, false, false, false) => PyEdhocResponderSummary::ProcessingM1,
            (false, false, true, false, false, false) => PyEdhocResponderSummary::WaitM3,
            (false, false, false, true, false, false) => PyEdhocResponderSummary::ProcessingM3,
            (false, false, false, false, true, false) => PyEdhocResponderSummary::ProcessedM3,
            (false, false, false, false, false, true) => PyEdhocResponderSummary::Completed,
            _ => PyEdhocResponderSummary::Invalid,
        }
    }

    // FIXME: Those should be generated, or the PyEdhocResponder type changed to something more
    // annotated-enum-ish

    fn take_start(&mut self) -> Result<ResponderStart, StateMismatch<PyEdhocResponderSummary>> {
        let summary = self.summarize();
        match self.start.take() {
            Some(o) => Ok(o),
            None => Err(StateMismatch::new(PyEdhocResponderSummary::Start, summary)),
        }
    }

    fn as_ref_processing_m1(
        &self,
    ) -> Result<&ProcessingM1, StateMismatch<PyEdhocResponderSummary>> {
        let summary = self.summarize();
        match self.processing_m1.as_ref() {
            Some(o) => Ok(o),
            None => Err(StateMismatch::new(
                PyEdhocResponderSummary::ProcessingM1,
                summary,
            )),
        }
    }

    fn take_wait_m3(&mut self) -> Result<WaitM3, StateMismatch<PyEdhocResponderSummary>> {
        let summary = self.summarize();
        match self.wait_m3.take() {
            Some(o) => Ok(o),
            None => Err(StateMismatch::new(PyEdhocResponderSummary::WaitM3, summary)),
        }
    }

    fn take_processing_m3(
        &mut self,
    ) -> Result<ProcessingM3, StateMismatch<PyEdhocResponderSummary>> {
        let summary = self.summarize();
        match self.processing_m3.take() {
            Some(o) => Ok(o),
            None => Err(StateMismatch::new(
                PyEdhocResponderSummary::ProcessingM3,
                summary,
            )),
        }
    }

    fn take_processed_m3(&mut self) -> Result<ProcessedM3, StateMismatch<PyEdhocResponderSummary>> {
        let summary = self.summarize();
        match self.processed_m3.take() {
            Some(o) => Ok(o),
            None => Err(StateMismatch::new(
                PyEdhocResponderSummary::ProcessedM3,
                summary,
            )),
        }
    }

    fn as_mut_completed(
        &mut self,
    ) -> Result<&mut Completed, StateMismatch<PyEdhocResponderSummary>> {
        let summary = self.summarize();
        match self.completed.as_mut() {
            Some(o) => Ok(o),
            None => Err(StateMismatch::new(
                PyEdhocResponderSummary::Completed,
                summary,
            )),
        }
    }
}<|MERGE_RESOLUTION|>--- conflicted
+++ resolved
@@ -78,13 +78,8 @@
         &mut self,
         py: Python<'a>,
         message_1: Vec<u8>,
-<<<<<<< HEAD
     ) -> PyResult<(Bound<'a, PyBytes>, [EADItem; MAX_EAD_ITEMS])> {
         let message_1 = EdhocMessageBuffer::new_from_slice(message_1.as_slice())
-=======
-    ) -> PyResult<(Bound<'a, PyBytes>, Option<EADItem>)> {
-        let message_1 = EdhocBuffer::new_from_slice(message_1.as_slice())
->>>>>>> be778637
             .with_cause(py, "Message 1 too long")?;
         let (state, c_i, ead_1) =
             r_process_message_1(&self.take_start()?, &mut default_crypto(), &message_1)?;
@@ -138,13 +133,8 @@
         &mut self,
         py: Python<'a>,
         message_3: Vec<u8>,
-<<<<<<< HEAD
     ) -> PyResult<(Bound<'a, PyBytes>, [EADItem; MAX_EAD_ITEMS])> {
         let message_3 = EdhocMessageBuffer::new_from_slice(message_3.as_slice())
-=======
-    ) -> PyResult<(Bound<'a, PyBytes>, Option<EADItem>)> {
-        let message_3 = EdhocBuffer::new_from_slice(message_3.as_slice())
->>>>>>> be778637
             .with_cause(py, "Message 3 too long")?;
         let (state, id_cred_i, ead_3) =
             r_parse_message_3(&mut self.take_wait_m3()?, &mut default_crypto(), &message_3)?;
