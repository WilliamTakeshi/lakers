use lakers::*;
use lakers_crypto::{default_crypto, CryptoTrait};
use log::trace;
use pyo3::{prelude::*, types::PyBytes};

use super::{ErrExt as _, StateMismatch};

/// An implementation of the EDHOC protocol for the initiator side.
#[pyclass(name = "EdhocInitiator")]
pub struct PyEdhocInitiator {
    cred_i: Option<Credential>,
    // FIXME: This does *not* get taken out, so some data stays available for longer than it needs
    // to be -- but that is apparently needed in selected_cipher_suite and
    // compute_ephemeral_secret.
    start: InitiatorStart,
    wait_m2: Option<WaitM2>,
    processing_m2: Option<ProcessingM2>,
    processed_m2: Option<ProcessedM2>,
    wait_m4: Option<WaitM4>,
    completed: Option<Completed>,
}

/// Summary of a [`PyEdhocInitiator`]'s state.
///
/// This is sorted along the typical (and, really, only) sequence of operations so that if the
/// expected state is greater than the current state, the user forgot to do something, whereas the
/// other way round, the user already did something and can't do that again.
#[derive(PartialEq, Eq, PartialOrd, Ord, Debug)]
pub(crate) enum PyEdhocInitiatorSummary {
    Start,
    WaitM2,
    ProcessingM2,
    ProcessedM2,
    WaitM4,
    Completed,
    /// This is the last item because there is always something that happened before this and that
    /// broke things.
    Invalid,
}

#[pymethods]
impl PyEdhocInitiator {
    #[new]
    fn new() -> Self {
        trace!("Initializing EdhocInitiator");
        let mut crypto = default_crypto();
        let suites_i =
            prepare_suites_i(&crypto.supported_suites(), EDHOCSuite::CipherSuite2.into()).unwrap();
        let (x, g_x) = crypto.p256_generate_key_pair();

        Self {
            cred_i: None,
            start: InitiatorStart {
                x,
                g_x,
                method: EDHOCMethod::StatStat.into(),
                suites_i,
            },
            wait_m2: None,
            processing_m2: None,
            processed_m2: None,
            wait_m4: None,
            completed: None,
        }
    }

<<<<<<< HEAD
    fn __repr__(&self) -> String {
        format!(
            "<lakers.EdhocInitiator at {:p} in state {:?}>",
            self,
            self.summarize()
        )
    }

=======
    /// Generates message 1.
    ///
    /// At this point, a ``C_I`` (connection identifier) may be provided, as well as additonal EAD
    /// data.
>>>>>>> 50165708
    #[pyo3(signature = (c_i=None, ead_1=None))]
    fn prepare_message_1<'a>(
        &mut self,
        py: Python<'a>,
        c_i: Option<Vec<u8>>,
        ead_1: Option<EADItem>,
    ) -> PyResult<Bound<'a, PyBytes>> {
        let c_i = match c_i {
            Some(c_i) => ConnId::from_slice(c_i.as_slice())
                .with_cause(py, "Connection identifier C_I out of range")?,
            None => generate_connection_identifier_cbor(&mut default_crypto()),
        };

        let (state, message_1) =
            i_prepare_message_1(&self.start, &mut default_crypto(), c_i, &ead_1)?;
        self.wait_m2 = Some(state);
        Ok(PyBytes::new_bound(py, message_1.as_slice()))
    }

    /// Process message 2.
    ///
    /// This produces both the ``C_R`` and the ``ID_CRED_R``, and maybe additional EAD data sent by
    /// the responder, but does not verify them yet: They are only verified when the application
    /// provides the expanded credential ``CRED_R`` (typically based on the information in
    /// ``ID_CRED_R``) in :meth:`.verify_message_2()`.
    pub fn parse_message_2<'a>(
        &mut self,
        py: Python<'a>,
        message_2: Vec<u8>,
    ) -> PyResult<(Bound<'a, PyBytes>, Bound<'a, PyBytes>, Option<EADItem>)> {
        let message_2 = EdhocMessageBuffer::new_from_slice(message_2.as_slice())
            .with_cause(py, "Message 2 too long")?;

        let (state, c_r, id_cred_r, ead_2) =
            i_parse_message_2(&self.take_wait_m2()?, &mut default_crypto(), &message_2)?;
        self.processing_m2 = Some(state);
        Ok((
            PyBytes::new_bound(py, c_r.as_slice()),
            PyBytes::new_bound(py, id_cred_r.bytes.as_slice()),
            ead_2,
        ))
    }

    /// Verifies the previously inserted message 2.
    ///
    /// At this point, the initiator's private key ``I`` as well as the initiator's identity ``CRED_I``
    /// needs to be provided, as well as the peer's credential ``CRED_R`` (as looked up by its
    /// ``ID_CRED_R`` from the preceeding :meth:`parse_message_2()` output).
    pub fn verify_message_2(
        &mut self,
        py: Python<'_>,
        i: Vec<u8>,
        cred_i: super::AutoCredential,
        valid_cred_r: super::AutoCredential,
    ) -> PyResult<()> {
        let cred_i = cred_i
            .to_credential()
            .with_cause(py, "Failed to ingest CRED_I")?;
        let valid_cred_r = valid_cred_r
            .to_credential()
            .with_cause(py, "Failed to ingest CRED_R")?;

        let state = i_verify_message_2(
            &self.take_processing_m2()?,
            &mut default_crypto(),
            valid_cred_r,
            i.as_slice()
                .try_into()
                .expect("Wrong length of initiator private key"),
        )?;
        self.processed_m2 = Some(state);
        self.cred_i = Some(cred_i);
        Ok(())
    }

    /// Generates a message 3.
    ///
    /// Input influences whether the credential previously provided in :meth:`verify_message_2()` is
    /// sent by value or reference, and whether any additional EAD data is to be sent.
    #[pyo3(signature = (cred_transfer, ead_3=None))]
    pub fn prepare_message_3<'a>(
        &mut self,
        py: Python<'a>,
        cred_transfer: CredentialTransfer,
        ead_3: Option<EADItem>,
    ) -> PyResult<(Bound<'a, PyBytes>, Bound<'a, PyBytes>)> {
        let (state, message_3, prk_out) = i_prepare_message_3(
            &mut self.take_processed_m2()?,
            &mut default_crypto(),
            self.cred_i.unwrap(),
            cred_transfer,
            &ead_3,
        )?;
        self.wait_m4 = Some(state);
        Ok((
            PyBytes::new_bound(py, message_3.as_slice()),
            PyBytes::new_bound(py, prk_out.as_slice()),
        ))
    }

<<<<<<< HEAD
    pub fn completed_without_message_4<'a>(&mut self, py: Python<'a>) -> PyResult<()> {
        let state = i_complete_without_message_4(&self.take_wait_m4()?)?;
        self.completed = Some(state);
        Ok(())
    }

    pub fn process_message_4<'a>(
        &mut self,
        py: Python<'a>,
        message_4: Vec<u8>,
    ) -> PyResult<Option<EADItem>> {
        let message_4 = EdhocMessageBuffer::new_from_slice(message_4.as_slice())
            .with_cause(py, "Message 4 too long")?;
=======
    /// Declares the protocol to have completed without the need of a message 4.
    ///
    /// Key material can be extracted after this point, but some properties of the protocol only
    /// hold when non-EDHOC messages protected with the extracted key material are received from
    /// the peer.
    pub fn completed_without_message_4(&mut self) -> PyResult<()> {
        match i_complete_without_message_4(&self.wait_m4.take().ok_or(StateMismatch)?) {
            Ok(state) => {
                self.completed = Some(state);
                Ok(())
            }
            Err(error) => Err(error.into()),
        }
    }

    /// Processes and verifies message 4.
    ///
    /// This produces EAD data if the peer sent any.
    pub fn process_message_4<'a>(&mut self, message_4: Vec<u8>) -> PyResult<Option<EADItem>> {
        let message_4 = EdhocMessageBuffer::new_from_slice(message_4.as_slice())?;
>>>>>>> 50165708

        let (state, ead_4) =
            i_process_message_4(&mut self.take_wait_m4()?, &mut default_crypto(), &message_4)?;
        self.completed = Some(state);
        Ok(ead_4)
    }

    /// Exports key material.
    pub fn edhoc_exporter<'a>(
        &mut self,
        py: Python<'a>,
        label: u8,
        context: Vec<u8>,
        length: usize,
    ) -> PyResult<Bound<'a, PyBytes>> {
        let mut context_buf: BytesMaxContextBuffer = [0x00u8; MAX_KDF_CONTEXT_LEN];
        context_buf[..context.len()].copy_from_slice(context.as_slice());

        let res = edhoc_exporter(
            self.as_mut_completed()?,
            &mut default_crypto(),
            label,
            &context_buf,
            context.len(),
            length,
        );
        Ok(PyBytes::new_bound(py, &res[..length]))
    }

    /// Performs the key update procedure, enabling the production of new key material.
    pub fn edhoc_key_update<'a>(
        &mut self,
        py: Python<'a>,
        context: Vec<u8>,
    ) -> PyResult<Bound<'a, PyBytes>> {
        let mut context_buf = [0x00u8; MAX_KDF_CONTEXT_LEN];
        context_buf[..context.len()].copy_from_slice(context.as_slice());

        let res = edhoc_key_update(
            self.as_mut_completed()?,
            &mut default_crypto(),
            &context_buf,
            context.len(),
        );
        Ok(PyBytes::new_bound(py, &res[..SHA256_DIGEST_LEN]))
    }

    pub fn get_h_message_1<'a>(&self, py: Python<'a>) -> PyResult<Bound<'a, PyBytes>> {
        Ok(PyBytes::new_bound(
            py,
            &self.as_ref_wait_m2()?.h_message_1[..],
        ))
    }

    pub fn compute_ephemeral_secret<'a>(
        &self,
        py: Python<'a>,
        g_a: Vec<u8>,
    ) -> PyResult<Bound<'a, PyBytes>> {
        let mut g_a_arr = BytesP256ElemLen::default();
        g_a_arr.copy_from_slice(&g_a[..]);
        let secret = default_crypto().p256_ecdh(&self.start.x, &g_a_arr);
        Ok(PyBytes::new_bound(py, &secret[..]))
    }

    /// The cipher suite that is agreed on by the exchange.
    pub fn selected_cipher_suite(&self) -> PyResult<u8> {
        Ok(self.start.suites_i[self.start.suites_i.len() - 1])
    }
}

/// Tools for generating useful and readable reprs and errors.
///
/// See [`StateMismatch`] for some more context.
impl PyEdhocInitiator {
    fn summarize(&self) -> PyEdhocInitiatorSummary {
        let wait_m2 = self.wait_m2.is_some();
        let processing_m2 = self.processing_m2.is_some();
        let processed_m2 = self.processed_m2.is_some();
        let wait_m4 = self.wait_m4.is_some();
        let completed = self.completed.is_some();
        match (wait_m2, processing_m2, processed_m2, wait_m4, completed) {
            (false, false, false, false, false) => PyEdhocInitiatorSummary::Start,
            (true, false, false, false, false) => PyEdhocInitiatorSummary::WaitM2,
            (false, true, false, false, false) => PyEdhocInitiatorSummary::ProcessingM2,
            (false, false, true, false, false) => PyEdhocInitiatorSummary::ProcessedM2,
            (false, false, false, true, false) => PyEdhocInitiatorSummary::WaitM4,
            (false, false, false, false, true) => PyEdhocInitiatorSummary::Completed,
            _ => PyEdhocInitiatorSummary::Invalid,
        }
    }

    // FIXME: Those should be generated, or the PyEdhocInitiator type changed to something more
    // annotated-enum-ish

    fn take_wait_m2(&mut self) -> Result<WaitM2, StateMismatch<PyEdhocInitiatorSummary>> {
        let summary = self.summarize();
        match self.wait_m2.take() {
            Some(o) => Ok(o),
            None => Err(StateMismatch::new(PyEdhocInitiatorSummary::WaitM2, summary)),
        }
    }

    fn as_ref_wait_m2(&self) -> Result<&WaitM2, StateMismatch<PyEdhocInitiatorSummary>> {
        let summary = self.summarize();
        match self.wait_m2.as_ref() {
            Some(o) => Ok(o),
            None => Err(StateMismatch::new(PyEdhocInitiatorSummary::WaitM2, summary)),
        }
    }

    fn take_processing_m2(
        &mut self,
    ) -> Result<ProcessingM2, StateMismatch<PyEdhocInitiatorSummary>> {
        let summary = self.summarize();
        match self.processing_m2.take() {
            Some(o) => Ok(o),
            None => Err(StateMismatch::new(
                PyEdhocInitiatorSummary::ProcessingM2,
                summary,
            )),
        }
    }

    fn take_processed_m2(&mut self) -> Result<ProcessedM2, StateMismatch<PyEdhocInitiatorSummary>> {
        let summary = self.summarize();
        match self.processed_m2.take() {
            Some(o) => Ok(o),
            None => Err(StateMismatch::new(
                PyEdhocInitiatorSummary::ProcessedM2,
                summary,
            )),
        }
    }

    fn take_wait_m4(&mut self) -> Result<WaitM4, StateMismatch<PyEdhocInitiatorSummary>> {
        let summary = self.summarize();
        match self.wait_m4.take() {
            Some(o) => Ok(o),
            None => Err(StateMismatch::new(PyEdhocInitiatorSummary::WaitM4, summary)),
        }
    }

    fn as_mut_completed(
        &mut self,
    ) -> Result<&mut Completed, StateMismatch<PyEdhocInitiatorSummary>> {
        let summary = self.summarize();
        match self.completed.as_mut() {
            Some(o) => Ok(o),
            None => Err(StateMismatch::new(
                PyEdhocInitiatorSummary::Completed,
                summary,
            )),
        }
    }
}<|MERGE_RESOLUTION|>--- conflicted
+++ resolved
@@ -64,7 +64,6 @@
         }
     }
 
-<<<<<<< HEAD
     fn __repr__(&self) -> String {
         format!(
             "<lakers.EdhocInitiator at {:p} in state {:?}>",
@@ -73,12 +72,10 @@
         )
     }
 
-=======
     /// Generates message 1.
     ///
     /// At this point, a ``C_I`` (connection identifier) may be provided, as well as additonal EAD
     /// data.
->>>>>>> 50165708
     #[pyo3(signature = (c_i=None, ead_1=None))]
     fn prepare_message_1<'a>(
         &mut self,
@@ -179,13 +176,20 @@
         ))
     }
 
-<<<<<<< HEAD
+    /// Declares the protocol to have completed without the need of a message 4.
+    ///
+    /// Key material can be extracted after this point, but some properties of the protocol only
+    /// hold when non-EDHOC messages protected with the extracted key material are received from
+    /// the peer.
     pub fn completed_without_message_4<'a>(&mut self, py: Python<'a>) -> PyResult<()> {
         let state = i_complete_without_message_4(&self.take_wait_m4()?)?;
         self.completed = Some(state);
         Ok(())
     }
 
+    /// Processes and verifies message 4.
+    ///
+    /// This produces EAD data if the peer sent any.
     pub fn process_message_4<'a>(
         &mut self,
         py: Python<'a>,
@@ -193,29 +197,6 @@
     ) -> PyResult<Option<EADItem>> {
         let message_4 = EdhocMessageBuffer::new_from_slice(message_4.as_slice())
             .with_cause(py, "Message 4 too long")?;
-=======
-    /// Declares the protocol to have completed without the need of a message 4.
-    ///
-    /// Key material can be extracted after this point, but some properties of the protocol only
-    /// hold when non-EDHOC messages protected with the extracted key material are received from
-    /// the peer.
-    pub fn completed_without_message_4(&mut self) -> PyResult<()> {
-        match i_complete_without_message_4(&self.wait_m4.take().ok_or(StateMismatch)?) {
-            Ok(state) => {
-                self.completed = Some(state);
-                Ok(())
-            }
-            Err(error) => Err(error.into()),
-        }
-    }
-
-    /// Processes and verifies message 4.
-    ///
-    /// This produces EAD data if the peer sent any.
-    pub fn process_message_4<'a>(&mut self, message_4: Vec<u8>) -> PyResult<Option<EADItem>> {
-        let message_4 = EdhocMessageBuffer::new_from_slice(message_4.as_slice())?;
->>>>>>> 50165708
-
         let (state, ead_4) =
             i_process_message_4(&mut self.take_wait_m4()?, &mut default_crypto(), &message_4)?;
         self.completed = Some(state);
