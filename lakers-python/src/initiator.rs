--- conflicted
+++ resolved
@@ -163,16 +163,12 @@
         }
     }
 
-<<<<<<< HEAD
-    pub fn completed_without_message_4(&mut self) -> PyResult<()> {
-=======
     /// Declares the protocol to have completed without the need of a message 4.
     ///
     /// Key material can be extracted after this point, but some properties of the protocol only
     /// hold when non-EDHOC messages protected with the extracted key material are received from
     /// the peer.
-    pub fn completed_without_message_4<'a>(&mut self, py: Python<'a>) -> PyResult<()> {
->>>>>>> f947f9be
+    pub fn completed_without_message_4(&mut self) -> PyResult<()> {
         match i_complete_without_message_4(&self.wait_m4.take().ok_or(StateMismatch)?) {
             Ok(state) => {
                 self.completed = Some(state);
@@ -182,18 +178,10 @@
         }
     }
 
-<<<<<<< HEAD
+    /// Processes and verifies message 4.
+    ///
+    /// This produces EAD data if the peer sent any.
     pub fn process_message_4<'a>(&mut self, message_4: Vec<u8>) -> PyResult<Option<EADItem>> {
-=======
-    /// Processes and verifies message 4.
-    ///
-    /// This produces EAD data if the peer sent any.
-    pub fn process_message_4<'a>(
-        &mut self,
-        py: Python<'a>,
-        message_4: Vec<u8>,
-    ) -> PyResult<Option<EADItem>> {
->>>>>>> f947f9be
         let message_4 = EdhocMessageBuffer::new_from_slice(message_4.as_slice())?;
 
         match i_process_message_4(
