use lakers_shared::{Crypto as CryptoTrait, *};

pub fn edhoc_exporter(
    state: &Completed,
    crypto: &mut impl CryptoTrait,
    label: u8,
    context: &[u8],
    length: usize,
) -> BytesMaxBuffer {
    edhoc_kdf(crypto, &state.prk_exporter, label, context, length)
}

pub fn edhoc_key_update(
    state: &mut Completed,
    crypto: &mut impl CryptoTrait,
    context: &[u8],
) -> BytesHashLen {
    // new PRK_out
    let prk_new_buf = edhoc_kdf(crypto, &state.prk_out, 11u8, context, SHA256_DIGEST_LEN);
    state.prk_out[..SHA256_DIGEST_LEN].copy_from_slice(&prk_new_buf[..SHA256_DIGEST_LEN]);

    // new PRK_exporter
    let prk_new_buf = edhoc_kdf(crypto, &state.prk_out, 10u8, &[], SHA256_DIGEST_LEN);
    state.prk_exporter[..SHA256_DIGEST_LEN].copy_from_slice(&prk_new_buf[..SHA256_DIGEST_LEN]);

    state.prk_out
}

pub fn r_process_message_1(
    state: &ResponderStart,
    crypto: &mut impl CryptoTrait,
    message_1: &BufferMessage1,
) -> Result<(ProcessingM1, ConnId, [EADItem; MAX_EAD_ITEMS]), EDHOCError> {
    // Step 1: decode message_1
    // g_x will be saved to the state
    if let Ok((method, suites_i, g_x, c_i, ead_1)) = parse_message_1(message_1) {
        // verify that the method is supported
        if method == EDHOC_METHOD {
            // Step 2: verify that the selected cipher suite is supported
            if suites_i[suites_i.len() - 1] == EDHOC_SUPPORTED_SUITES[0] {
                // hash message_1 and save the hash to the state to avoid saving the whole message
                let h_message_1 = crypto.sha256_digest(message_1.as_slice());

                Ok((
                    ProcessingM1 {
                        y: state.y,
                        g_y: state.g_y,
                        c_i,
                        g_x,
                        h_message_1,
                    },
                    c_i,
                    ead_1,
                ))
            } else {
                Err(EDHOCError::UnsupportedCipherSuite)
            }
        } else {
            Err(EDHOCError::UnsupportedMethod)
        }
    } else {
        Err(EDHOCError::ParsingError)
    }
}

pub fn r_prepare_message_2(
    state: &ProcessingM1,
    crypto: &mut impl CryptoTrait,
    cred_r: Credential,
    r: &BytesP256ElemLen, // R's static private DH key
    c_r: ConnId,
    cred_transfer: CredentialTransfer,
    ead_2: &[EADItem; MAX_EAD_ITEMS],
) -> Result<(WaitM3, BufferMessage2), EDHOCError> {
    // compute TH_2
    let th_2 = compute_th_2(crypto, &state.g_y, &state.h_message_1);

    // compute prk_3e2m
    let prk_2e = compute_prk_2e(crypto, &state.y, &state.g_x, &th_2);
    let salt_3e2m = compute_salt_3e2m(crypto, &prk_2e, &th_2);
    let prk_3e2m = compute_prk_3e2m(crypto, &salt_3e2m, r, &state.g_x);

    let id_cred_r = match cred_transfer {
        CredentialTransfer::ByValue => cred_r.by_value()?,
        CredentialTransfer::ByReference => cred_r.by_kid()?,
    };

    // compute MAC_2
    let mac_2 = compute_mac_2(
        crypto,
        &prk_3e2m,
        c_r,
        id_cred_r.as_full_value(),
        cred_r.bytes.as_slice(),
        &th_2,
        ead_2,
    );

    // compute ciphertext_2
    let plaintext_2 = encode_plaintext_2(c_r, id_cred_r.as_encoded_value(), &mac_2, &ead_2)?;

    // step is actually from processing of message_3
    // but we do it here to avoid storing plaintext_2 in State
    let th_3 = compute_th_3(crypto, &th_2, &plaintext_2, cred_r.bytes.as_slice());

    let mut ct: BufferCiphertext2 = BufferCiphertext2::new();
    ct.fill_with_slice(plaintext_2.as_slice()).unwrap(); // TODO(hax): can we prove with hax that this won't panic since they use the same underlying buffer length?

    let ciphertext_2 = encrypt_decrypt_ciphertext_2(crypto, &prk_2e, &th_2, &ct);

    ct.fill_with_slice(ciphertext_2.as_slice()).unwrap(); // TODO(hax): same as just above.

    let message_2 = encode_message_2(&state.g_y, &ct);

    Ok((
        WaitM3 {
            y: state.y,
            prk_3e2m: prk_3e2m,
            th_3: th_3,
        },
        message_2,
    ))
}

pub fn r_parse_message_3(
    state: &mut WaitM3,
    crypto: &mut impl CryptoTrait,
    message_3: &BufferMessage3,
) -> Result<(ProcessingM3, IdCred, [EADItem; MAX_EAD_ITEMS]), EDHOCError> {
    let plaintext_3 = decrypt_message_3(crypto, &state.prk_3e2m, &state.th_3, message_3);

    if let Ok(plaintext_3) = plaintext_3 {
        let decoded_p3_res = decode_plaintext_3(&plaintext_3);

        if let Ok((id_cred_i, mac_3, ead_3)) = decoded_p3_res {
            Ok((
                ProcessingM3 {
                    mac_3,
                    y: state.y,
                    prk_3e2m: state.prk_3e2m,
                    th_3: state.th_3,
                    id_cred_i: id_cred_i.clone(), // needed for compute_mac_3
                    plaintext_3, // NOTE: this is needed for th_4, which needs valid_cred_i, which is only available at the 'verify' step
                    ead_3: ead_3.clone(), // NOTE: this clone could be avoided by using a reference or an index to the ead_3 item in plaintext_3
                },
                id_cred_i,
                ead_3,
            ))
        } else {
            Err(decoded_p3_res.unwrap_err())
        }
    } else {
        // error handling for err = decrypt_message_3(&prk_3e2m, &th_3, message_3);
        Err(plaintext_3.unwrap_err())
    }
}

pub fn r_verify_message_3(
    state: &mut ProcessingM3,
    crypto: &mut impl CryptoTrait,
    valid_cred_i: Credential,
) -> Result<(ProcessedM3, BytesHashLen), EDHOCError> {
    // compute salt_4e3m
    let salt_4e3m = compute_salt_4e3m(crypto, &state.prk_3e2m, &state.th_3);

    let prk_4e3m = match valid_cred_i.key {
        CredentialKey::EC2Compact(public_key) => {
            compute_prk_4e3m(crypto, &salt_4e3m, &state.y, &public_key)
        }
        CredentialKey::Symmetric(_psk) => todo!("PSK not implemented"),
    };

    // compute mac_3
    let expected_mac_3 = compute_mac_3(
        crypto,
        &prk_4e3m,
        &state.th_3,
        state.id_cred_i.as_full_value(),
        valid_cred_i.bytes.as_slice(),
        &state.ead_3,
    );

    // verify mac_3
    if state.mac_3 == expected_mac_3 {
        let th_4 = compute_th_4(
            crypto,
            &state.th_3,
            &state.plaintext_3,
            valid_cred_i.bytes.as_slice(),
        );

        // compute prk_out
        // PRK_out = EDHOC-KDF( PRK_4e3m, 7, TH_4, hash_length )
        let prk_out_buf = edhoc_kdf(crypto, &prk_4e3m, 7u8, &th_4, SHA256_DIGEST_LEN);
        let mut prk_out: BytesHashLen = Default::default();
        prk_out[..SHA256_DIGEST_LEN].copy_from_slice(&prk_out_buf[..SHA256_DIGEST_LEN]);

        // compute prk_exporter from prk_out
        // PRK_exporter  = EDHOC-KDF( PRK_out, 10, h'', hash_length )
        let prk_exporter_buf = edhoc_kdf(crypto, &prk_out, 10u8, &[], SHA256_DIGEST_LEN);
        let mut prk_exporter = BytesHashLen::default();
        prk_exporter[..SHA256_DIGEST_LEN].copy_from_slice(&prk_exporter_buf[..SHA256_DIGEST_LEN]);

        Ok((
            ProcessedM3 {
                prk_4e3m: prk_4e3m,
                th_4: th_4,
                prk_out: prk_out,
                prk_exporter: prk_exporter,
            },
            prk_out,
        ))
    } else {
        Err(EDHOCError::MacVerificationFailed)
    }
}

pub fn r_prepare_message_4(
    state: &ProcessedM3,
    crypto: &mut impl CryptoTrait,
    ead_4: &[EADItem; MAX_EAD_ITEMS],
) -> Result<(Completed, BufferMessage4), EDHOCError> {
    // compute ciphertext_4
    let plaintext_4 = encode_plaintext_4(&ead_4)?;
    let message_4 = encrypt_message_4(crypto, &state.prk_4e3m, &state.th_4, &plaintext_4);

    Ok((
        Completed {
            prk_out: state.prk_out,
            prk_exporter: state.prk_exporter,
        },
        message_4,
    ))
}

pub fn r_complete_without_message_4(state: &ProcessedM3) -> Result<Completed, EDHOCError> {
    Ok(Completed {
        prk_out: state.prk_out,
        prk_exporter: state.prk_exporter,
    })
}

pub fn i_prepare_message_1(
    state: &InitiatorStart,
    crypto: &mut impl CryptoTrait,
    c_i: ConnId,
    ead_1: &[EADItem; MAX_EAD_ITEMS],
) -> Result<(WaitM2, BufferMessage1), EDHOCError> {
    // Encode message_1 as a sequence of CBOR encoded data items as specified in Section 5.2.1
    let message_1 = encode_message_1(state.method, &state.suites_i, &state.g_x, c_i, &ead_1)?;

    // hash message_1 here to avoid saving the whole message in the state
    let h_message_1 = crypto.sha256_digest(message_1.as_slice());

    Ok((
        WaitM2 {
            x: state.x,
            h_message_1,
        },
        message_1,
    ))
}

// returns c_r
pub fn i_parse_message_2<'a>(
    state: &WaitM2,
    crypto: &mut impl CryptoTrait,
    message_2: &BufferMessage2,
) -> Result<(ProcessingM2, ConnId, IdCred, [EADItem; MAX_EAD_ITEMS]), EDHOCError> {
    let res = parse_message_2(message_2);
    if let Ok((g_y, ciphertext_2)) = res {
        let th_2 = compute_th_2(crypto, &g_y, &state.h_message_1);

        // compute prk_2e
        let prk_2e = compute_prk_2e(crypto, &state.x, &g_y, &th_2);

        let plaintext_2 = encrypt_decrypt_ciphertext_2(crypto, &prk_2e, &th_2, &ciphertext_2);

        // decode plaintext_2
        let plaintext_2_decoded = decode_plaintext_2(&plaintext_2);

        if let Ok((c_r_2, id_cred_r, mac_2, ead_2)) = plaintext_2_decoded {
            let state = ProcessingM2 {
                mac_2,
                prk_2e,
                th_2,
                x: state.x,
                g_y,
                plaintext_2: plaintext_2,
                c_r: c_r_2,
                id_cred_r: id_cred_r.clone(), // needed for compute_mac_2
                ead_2: ead_2.clone(),         // needed for compute_mac_2
            };

            Ok((state, c_r_2, id_cred_r, ead_2))
        } else {
            Err(EDHOCError::ParsingError)
        }
    } else {
        Err(res.unwrap_err())
    }
}

pub fn i_verify_message_2(
    state: &ProcessingM2,
    crypto: &mut impl CryptoTrait,
    valid_cred_r: Credential,
    i: &BytesP256ElemLen, // I's static private DH key
) -> Result<ProcessedM2, EDHOCError> {
    // verify mac_2
    let salt_3e2m = compute_salt_3e2m(crypto, &state.prk_2e, &state.th_2);

    let prk_3e2m = match valid_cred_r.key {
        CredentialKey::EC2Compact(public_key) => {
            compute_prk_3e2m(crypto, &salt_3e2m, &state.x, &public_key)
        }
        CredentialKey::Symmetric(_psk) => todo!("PSK not implemented"),
    };

    let expected_mac_2 = compute_mac_2(
        crypto,
        &prk_3e2m,
        state.c_r,
        state.id_cred_r.as_full_value(),
        valid_cred_r.bytes.as_slice(),
        &state.th_2,
        &state.ead_2,
    );

    if state.mac_2 == expected_mac_2 {
        // step is actually from processing of message_3
        // but we do it here to avoid storing plaintext_2 in State
        let th_3 = compute_th_3(
            crypto,
            &state.th_2,
            &state.plaintext_2,
            valid_cred_r.bytes.as_slice(),
        );
        // message 3 processing

        let salt_4e3m = compute_salt_4e3m(crypto, &prk_3e2m, &th_3);

        let prk_4e3m = compute_prk_4e3m(crypto, &salt_4e3m, i, &state.g_y);

        let state = ProcessedM2 {
            prk_3e2m: prk_3e2m,
            prk_4e3m: prk_4e3m,
            th_3: th_3,
        };

        Ok(state)
    } else {
        Err(EDHOCError::MacVerificationFailed)
    }
}

pub fn i_prepare_message_3(
    state: &ProcessedM2,
    crypto: &mut impl CryptoTrait,
    cred_i: Credential,
    cred_transfer: CredentialTransfer,
    ead_3: &[EADItem; MAX_EAD_ITEMS],
) -> Result<(WaitM4, BufferMessage3, BytesHashLen), EDHOCError> {
    let id_cred_i = match cred_transfer {
        CredentialTransfer::ByValue => cred_i.by_value()?,
        CredentialTransfer::ByReference => cred_i.by_kid()?,
    };

    let mac_3 = compute_mac_3(
        crypto,
        &state.prk_4e3m,
        &state.th_3,
        id_cred_i.as_full_value(),
        cred_i.bytes.as_slice(),
        ead_3,
    );

    let plaintext_3 = encode_plaintext_3(id_cred_i.as_encoded_value(), &mac_3, &ead_3)?;
    let message_3 = encrypt_message_3(crypto, &state.prk_3e2m, &state.th_3, &plaintext_3);

    let th_4 = compute_th_4(crypto, &state.th_3, &plaintext_3, cred_i.bytes.as_slice());

    // compute prk_out
    // PRK_out = EDHOC-KDF( PRK_4e3m, 7, TH_4, hash_length )
    let prk_out_buf = edhoc_kdf(crypto, &state.prk_4e3m, 7u8, &th_4, SHA256_DIGEST_LEN);
    let mut prk_out: BytesHashLen = Default::default();
    prk_out[..SHA256_DIGEST_LEN].copy_from_slice(&prk_out_buf[..SHA256_DIGEST_LEN]);

    // compute prk_exporter from prk_out
    // PRK_exporter  = EDHOC-KDF( PRK_out, 10, h'', hash_length )
    let prk_exporter_buf = edhoc_kdf(crypto, &prk_out, 10u8, &[], SHA256_DIGEST_LEN);
    let mut prk_exporter: BytesHashLen = Default::default();
    prk_exporter[..SHA256_DIGEST_LEN].copy_from_slice(&prk_exporter_buf[..SHA256_DIGEST_LEN]);

    Ok((
        WaitM4 {
            prk_4e3m: state.prk_4e3m,
            th_4: th_4,
            prk_out: prk_out,
            prk_exporter: prk_exporter,
        },
        message_3,
        prk_out,
    ))
}

pub fn i_process_message_4(
    state: &mut WaitM4,
    crypto: &mut impl CryptoTrait,
    message_4: &BufferMessage4,
) -> Result<(Completed, [EADItem; MAX_EAD_ITEMS]), EDHOCError> {
    let plaintext_4 = decrypt_message_4(crypto, &state.prk_4e3m, &state.th_4, &message_4)?;
    let decoded_p4_res = decode_plaintext_4(&plaintext_4);

    if let Ok(ead_4) = decoded_p4_res {
        Ok((
            Completed {
                prk_out: state.prk_out,
                prk_exporter: state.prk_exporter,
            },
            ead_4,
        ))
    } else {
        Err(decoded_p4_res.unwrap_err())
    }
}

pub fn i_complete_without_message_4(state: &WaitM4) -> Result<Completed, EDHOCError> {
    Ok(Completed {
        prk_out: state.prk_out,
        prk_exporter: state.prk_exporter,
    })
}

fn encode_ead_item(ead_1: &EADItem) -> Result<EADBuffer, EDHOCError> {
    let mut output = EdhocBuffer::new();

    // encode label
    // FIXME: This only works for values up to 23
    let res = if ead_1.is_critical {
        // ensure it won't overflow
        u8::try_from(ead_1.label)
            .ok()
            .and_then(|x| x.checked_add(CBOR_NEG_INT_1BYTE_START))
            .and_then(|x| x.checked_sub(1))
    } else {
        ead_1.label.try_into().ok()
    };

    if let Some(label) = res {
        output.push(label).unwrap();

        // encode value
        if let Some(ead_1_value) = &ead_1.value {
            output
                .extend_from_slice(ead_1_value.as_slice())
                .map_err(|_| EDHOCError::EadTooLongError)?;
        }

        Ok(output)
    } else {
        Err(EDHOCError::EadLabelTooLongError)
    }
}

fn encode_message_1(
    method: u8,
    suites: &EdhocBuffer<MAX_SUITES_LEN>,
    g_x: &BytesP256ElemLen,
    c_i: ConnId,
    ead_1: &[EADItem; MAX_EAD_ITEMS],
) -> Result<BufferMessage1, EDHOCError> {
    let mut output = BufferMessage1::new();

    output.push(method).unwrap(); // CBOR unsigned int less than 24 is encoded verbatim

    if suites.len() == 1 {
        // only one suite, will be encoded as a single integer
        if suites[0] <= CBOR_UINT_1BYTE {
            output.push(suites[0]).unwrap();
        } else {
            output.push(CBOR_UINT_1BYTE).unwrap();
            output.push(suites[0]).unwrap(); // assume it is smaller than 255, which all suites are
        }
    } else {
        // several suites, will be encoded as an array
        output
            .push(CBOR_MAJOR_ARRAY + (suites.len() as u8))
            .unwrap();
        for &suite in suites.as_slice().iter() {
            if suite <= CBOR_UINT_1BYTE {
                output.push(suite).unwrap();
            } else {
                output.push(CBOR_UINT_1BYTE).unwrap();
                output.push(suite).unwrap();
            }
        }
    };

    output.push(CBOR_BYTE_STRING).unwrap(); // CBOR byte string magic number
    output.push(P256_ELEM_LEN as u8).unwrap(); // length of the byte string
    output.extend_from_slice(&g_x[..]).unwrap();
    output.extend_from_slice(c_i.as_cbor()).unwrap();

    for ead in ead_1 {
        if ead.value.is_some() {
            let encoded = encode_ead_item(&ead)?;
            output
                .extend_from_slice(encoded.as_slice())
                .map_err(|_| EDHOCError::EadTooLongError)?;
        }
    }

    Ok(output)
}

fn encode_message_2(g_y: &BytesP256ElemLen, ciphertext_2: &BufferCiphertext2) -> BufferMessage2 {
    let mut output: BufferMessage2 = BufferMessage2::new();

    output.push(CBOR_BYTE_STRING).unwrap();
    output
        .push(P256_ELEM_LEN as u8 + ciphertext_2.len() as u8)
        .unwrap();
    output.extend_from_slice(g_y).unwrap();
    output.extend_from_slice(ciphertext_2.as_slice()).unwrap();

    output
}

fn compute_th_2(
    crypto: &mut impl CryptoTrait,
    g_y: &BytesP256ElemLen,
    h_message_1: &BytesHashLen,
) -> BytesHashLen {
    let mut message = [0x00; 4 + P256_ELEM_LEN + SHA256_DIGEST_LEN];
    message[0] = CBOR_BYTE_STRING;
    message[1] = P256_ELEM_LEN as u8;
    message[2..2 + P256_ELEM_LEN].copy_from_slice(g_y);
    message[2 + P256_ELEM_LEN] = CBOR_BYTE_STRING;
    message[3 + P256_ELEM_LEN] = SHA256_DIGEST_LEN as u8;
    message[4 + P256_ELEM_LEN..4 + P256_ELEM_LEN + SHA256_DIGEST_LEN]
        .copy_from_slice(&h_message_1[..]);

    crypto.sha256_digest(message.as_slice())
}

fn compute_th_3(
    crypto: &mut impl CryptoTrait,
    th_2: &BytesHashLen,
    plaintext_2: &BufferPlaintext2,
    cred_r: &[u8],
) -> BytesHashLen {
    let mut message: BytesMaxBuffer = [0x00; MAX_BUFFER_LEN];

    message[0] = CBOR_BYTE_STRING;
    message[1] = th_2.len() as u8;
    message[2..2 + th_2.len()].copy_from_slice(&th_2[..]);
    message[2 + th_2.len()..2 + th_2.len() + plaintext_2.len()]
        .copy_from_slice(plaintext_2.as_slice());
    message[2 + th_2.len() + plaintext_2.len()..2 + th_2.len() + plaintext_2.len() + cred_r.len()]
        .copy_from_slice(cred_r);

    crypto.sha256_digest(&message[..th_2.len() + 2 + plaintext_2.len() + cred_r.len()])
}

fn compute_th_4(
    crypto: &mut impl CryptoTrait,
    th_3: &BytesHashLen,
    plaintext_3: &BufferPlaintext3,
    cred_i: &[u8],
) -> BytesHashLen {
    let mut message: BytesMaxBuffer = [0x00; MAX_BUFFER_LEN];

    message[0] = CBOR_BYTE_STRING;
    message[1] = th_3.len() as u8;
    message[2..2 + th_3.len()].copy_from_slice(&th_3[..]);
    message[2 + th_3.len()..2 + th_3.len() + plaintext_3.len()]
        .copy_from_slice(plaintext_3.as_slice());
    message[2 + th_3.len() + plaintext_3.len()..2 + th_3.len() + plaintext_3.len() + cred_i.len()]
        .copy_from_slice(cred_i);

    crypto.sha256_digest(&message[..th_3.len() + 2 + plaintext_3.len() + cred_i.len()])
}

// TODO: consider moving this to a new 'edhoc crypto primitives' module
fn edhoc_kdf(
    crypto: &mut impl CryptoTrait,
    prk: &BytesHashLen,
    label: u8,
    context: &[u8],
    length: usize,
) -> BytesMaxBuffer {
    let (info, info_len) = encode_info(label, context, length);

    crypto.hkdf_expand(prk, &info[..info_len], length)
}

fn encode_plaintext_3(
    id_cred_i: &[u8],
    mac_3: &BytesMac3,
    ead_3: &[EADItem; MAX_EAD_ITEMS],
) -> Result<BufferPlaintext3, EDHOCError> {
    // plaintext: P = ( ? PAD, ID_CRED_I / bstr / int, Signature_or_MAC_3, ? EAD_3 )
    let mut plaintext_3 =
        BufferPlaintext3::new_from_slice(id_cred_i).or(Err(EDHOCError::EncodingError))?;
    plaintext_3
        .push(CBOR_MAJOR_BYTE_STRING | MAC_LENGTH_3 as u8)
        .or(Err(EDHOCError::EncodingError))?;
    plaintext_3
        .extend_from_slice(mac_3)
        .or(Err(EDHOCError::EncodingError))?;

<<<<<<< HEAD
    for ead in ead_3 {
        if ead.value.is_some() {
            let encoded = encode_ead_item(&ead)?;
            plaintext_3
                .extend_from_slice(encoded.as_slice())
                .map_err(|_| EDHOCError::EadTooLongError)?;
        }
=======
    if let Some(ead_3) = ead_3 {
        let ead_3 = encode_ead_item(ead_3)?;
        plaintext_3
            .extend_from_slice(ead_3.as_slice())
            .and(Ok(plaintext_3))
            .or(Err(EDHOCError::EadTooLongError))
    } else {
        Ok(plaintext_3)
>>>>>>> be778637
    }

    Ok(plaintext_3)
}

fn encode_plaintext_4(ead_4: &[EADItem; MAX_EAD_ITEMS]) -> Result<BufferPlaintext4, EDHOCError> {
    let mut plaintext_4: BufferPlaintext4 = BufferPlaintext4::new();

    for ead in ead_4 {
        if ead.value.is_some() {
            let encoded = encode_ead_item(&ead)?;
            plaintext_4
                .extend_from_slice(encoded.as_slice())
                .map_err(|_| EDHOCError::EadTooLongError)?;
        }
    }

    Ok(plaintext_4)
}

fn encode_enc_structure(th_3: &BytesHashLen) -> BytesEncStructureLen {
    let mut encrypt0: Bytes8 = [0x00; 8];
    encrypt0[0] = 0x45u8; // 'E'
    encrypt0[1] = 0x6eu8; // 'n'
    encrypt0[2] = 0x63u8; // 'c'
    encrypt0[3] = 0x72u8; // 'r'
    encrypt0[4] = 0x79u8; // 'y'
    encrypt0[5] = 0x70u8; // 'p'
    encrypt0[6] = 0x74u8; // 't'
    encrypt0[7] = 0x30u8; // '0'

    let mut enc_structure: BytesEncStructureLen = [0x00; ENC_STRUCTURE_LEN];

    // encode Enc_structure from draft-ietf-cose-rfc8152bis Section 5.3
    enc_structure[0] = CBOR_MAJOR_ARRAY | 3_u8; // 3 is the fixed number of elements in the array
    enc_structure[1] = CBOR_MAJOR_TEXT_STRING | encrypt0.len() as u8;
    enc_structure[2..2 + encrypt0.len()].copy_from_slice(&encrypt0[..]);
    enc_structure[encrypt0.len() + 2] = CBOR_MAJOR_BYTE_STRING | 0x00 as u8; // 0 for zero-length byte string
    enc_structure[encrypt0.len() + 3] = CBOR_BYTE_STRING; // byte string greater than 24
    enc_structure[encrypt0.len() + 4] = SHA256_DIGEST_LEN as u8;
    enc_structure[encrypt0.len() + 5..encrypt0.len() + 5 + th_3.len()].copy_from_slice(&th_3[..]);

    enc_structure
}

fn compute_k_3_iv_3(
    crypto: &mut impl CryptoTrait,
    prk_3e2m: &BytesHashLen,
    th_3: &BytesHashLen,
) -> (BytesCcmKeyLen, BytesCcmIvLen) {
    // K_3 = EDHOC-KDF( PRK_3e2m, 3, TH_3,      key_length )
    let mut k_3: BytesCcmKeyLen = [0x00; AES_CCM_KEY_LEN];
    let k_3_buf = edhoc_kdf(crypto, prk_3e2m, 3u8, th_3, AES_CCM_KEY_LEN);
    k_3[..].copy_from_slice(&k_3_buf[..AES_CCM_KEY_LEN]);

    // IV_3 = EDHOC-KDF( PRK_3e2m, 4, TH_3,      iv_length )
    let mut iv_3: BytesCcmIvLen = [0x00; AES_CCM_IV_LEN];
    let iv_3_buf = edhoc_kdf(crypto, prk_3e2m, 4u8, th_3, AES_CCM_IV_LEN);
    iv_3[..].copy_from_slice(&iv_3_buf[..AES_CCM_IV_LEN]);

    (k_3, iv_3)
}

fn compute_k_4_iv_4(
    crypto: &mut impl CryptoTrait,
    prk_4e3m: &BytesHashLen,
    th_4: &BytesHashLen,
) -> (BytesCcmKeyLen, BytesCcmIvLen) {
    // K_4 = EDHOC-KDF( PRK_4e3m, ?? , TH_4,      key_length )
    let mut k_4: BytesCcmKeyLen = [0x00; AES_CCM_KEY_LEN];
    let k_4_buf = edhoc_kdf(
        crypto,
        prk_4e3m,
        8u8, // FIXME
        th_4,
        AES_CCM_KEY_LEN,
    );
    k_4[..].copy_from_slice(&k_4_buf[..AES_CCM_KEY_LEN]);

    // IV_3 = EDHOC-KDF( PRK_4e3m, ?? , TH_4,      iv_length )
    let mut iv_4: BytesCcmIvLen = [0x00; AES_CCM_IV_LEN];
    let iv_4_buf = edhoc_kdf(crypto, prk_4e3m, 9u8, th_4, AES_CCM_IV_LEN);
    iv_4[..].copy_from_slice(&iv_4_buf[..AES_CCM_IV_LEN]);

    (k_4, iv_4)
}

// calculates ciphertext_3 wrapped in a cbor byte string
fn encrypt_message_3(
    crypto: &mut impl CryptoTrait,
    prk_3e2m: &BytesHashLen,
    th_3: &BytesHashLen,
    plaintext_3: &BufferPlaintext3,
) -> BufferMessage3 {
    let mut output: BufferMessage3 = BufferMessage3::new();
    let bytestring_length = plaintext_3.len() + AES_CCM_TAG_LEN;
    // FIXME: Reuse CBOR encoder
    if bytestring_length < 24 {
        output
            .push(CBOR_MAJOR_BYTE_STRING | (bytestring_length) as u8)
            .unwrap();
    } else {
        // FIXME: Assumes we don't exceed 256 bytes which is the current buffer size
        output.push(CBOR_MAJOR_BYTE_STRING | 24).unwrap();
        output.push(bytestring_length as _).unwrap();
    };

    // FIXME: Make the function fallible, especially with the prospect of algorithm agility
    assert!(
        output.len() + bytestring_length <= MAX_MESSAGE_SIZE_LEN,
        "Tried to encode a message that is too large."
    );

    let enc_structure = encode_enc_structure(th_3);

    let (k_3, iv_3) = compute_k_3_iv_3(crypto, prk_3e2m, th_3);

    let ciphertext_3: BufferCiphertext3 =
        crypto.aes_ccm_encrypt_tag_8(&k_3, &iv_3, &enc_structure[..], plaintext_3.as_slice());

    output.extend_from_slice(ciphertext_3.as_slice()).unwrap();

    output
}

fn decrypt_message_3(
    crypto: &mut impl CryptoTrait,
    prk_3e2m: &BytesHashLen,
    th_3: &BytesHashLen,
    message_3: &BufferMessage3,
) -> Result<BufferPlaintext3, EDHOCError> {
    // decode message_3
    // FIXME: Reuse CBOR decoder
    let (bytestring_length, prefix_length) =
        if (0..=23).contains(&(message_3[0] ^ CBOR_MAJOR_BYTE_STRING)) {
            (
                // buffer_length =
                (message_3[0] ^ CBOR_MAJOR_BYTE_STRING).into(),
                // prefix_length =
                1,
            )
        } else {
            // FIXME: Assumes we don't exceed 256 bytes which is the current buffer size
            (
                // buffer_length =
                message_3[1].into(),
                // prefix_length =
                2,
            )
        };

    let ciphertext_3: BufferCiphertext3 = BufferCiphertext3::new_from_slice(
        &message_3.as_slice()[prefix_length..][..bytestring_length],
    )
    .unwrap();

    let (k_3, iv_3) = compute_k_3_iv_3(crypto, prk_3e2m, th_3);

    let enc_structure = encode_enc_structure(th_3);

    crypto.aes_ccm_decrypt_tag_8(&k_3, &iv_3, &enc_structure, ciphertext_3.as_slice())
}

fn encrypt_message_4(
    crypto: &mut impl CryptoTrait,
    prk_4e3m: &BytesHashLen,
    th_4: &BytesHashLen,
    plaintext_4: &BufferPlaintext4,
) -> BufferMessage4 {
    let mut output: BufferMessage4 = BufferMessage4::new();
    let bytestring_length = plaintext_4.len() + AES_CCM_TAG_LEN;
    // FIXME: Reuse CBOR encoder
    if bytestring_length < 24 {
        output
            .push(CBOR_MAJOR_BYTE_STRING | (bytestring_length) as u8)
            .unwrap();
    } else {
        // FIXME: Assumes we don't exceed 256 bytes which is the current buffer size
        output.push(CBOR_MAJOR_BYTE_STRING | 24).unwrap();
        output.push(bytestring_length as _).unwrap();
    };
    // FIXME: Make the function fallible, especially with the prospect of algorithm agility

    let enc_structure = encode_enc_structure(th_4);

    let (k_4, iv_4) = compute_k_4_iv_4(crypto, prk_4e3m, th_4);

    let ciphertext_4: BufferCiphertext4 =
        crypto.aes_ccm_encrypt_tag_8(&k_4, &iv_4, &enc_structure[..], plaintext_4.as_slice());

    output.extend_from_slice(ciphertext_4.as_slice()).unwrap();

    output
}

fn decrypt_message_4(
    crypto: &mut impl CryptoTrait,
    prk_4e3m: &BytesHashLen,
    th_4: &BytesHashLen,
    message_4: &BufferMessage4,
) -> Result<BufferPlaintext4, EDHOCError> {
    // decode message_4
    // FIXME: Reuse CBOR decoder
    let (bytestring_length, prefix_length) =
        if (0..=23).contains(&(message_4[0] ^ CBOR_MAJOR_BYTE_STRING)) {
            (
                // buffer_length =
                (message_4[0] ^ CBOR_MAJOR_BYTE_STRING).into(),
                // prefix_length =
                1,
            )
        } else {
            // FIXME: Assumes we don't exceed 256 bytes which is the current buffer size
            (
                // buffer_length =
                message_4[1].into(),
                // prefix_length =
                2,
            )
        };

    let ciphertext_4 = BufferCiphertext4::new_from_slice(
        &message_4.as_slice()[prefix_length..][..bytestring_length],
    )
    .unwrap();

    let (k_4, iv_4) = compute_k_4_iv_4(crypto, prk_4e3m, th_4);

    let enc_structure = encode_enc_structure(th_4);

    crypto.aes_ccm_decrypt_tag_8(&k_4, &iv_4, &enc_structure, ciphertext_4.as_slice())
}

// output must hold id_cred.len() + cred.len()
fn encode_kdf_context(
    c_r: Option<ConnId>, // only present for MAC_2
    id_cred: &[u8],
    th: &BytesHashLen,
    cred: &[u8],
    ead: &[EADItem; MAX_EAD_ITEMS],
) -> (BytesMaxContextBuffer, usize) {
    // encode context in line
    // assumes ID_CRED_R and CRED_R are already CBOR-encoded (and also EAD)
    let mut output: BytesMaxContextBuffer = [0x00; MAX_KDF_CONTEXT_LEN];

    let mut output_len = if let Some(c_r) = c_r {
        let c_r = c_r.as_cbor();
        output[..c_r.len()].copy_from_slice(c_r);
        c_r.len()
    } else {
        0 // no u8 encoded
    };
    output[output_len..output_len + id_cred.len()].copy_from_slice(&id_cred);
    output[output_len + id_cred.len()] = CBOR_BYTE_STRING;
    output[output_len + id_cred.len() + 1] = SHA256_DIGEST_LEN as u8;
    output[output_len + id_cred.len() + 2..output_len + id_cred.len() + 2 + th.len()]
        .copy_from_slice(&th[..]);
    output[output_len + id_cred.len() + 2 + th.len()
        ..output_len + id_cred.len() + 2 + th.len() + cred.len()]
        .copy_from_slice(cred);

    output_len = output_len + id_cred.len() + 2 + th.len() + cred.len();

<<<<<<< HEAD
    for e in ead {
        if e.value.is_some() {
            let encoded = encode_ead_item(&e).unwrap();
            output[output_len..output_len + encoded.len].copy_from_slice(encoded.as_slice());
            output_len += encoded.len
        }
    }
=======
    output_len += if let Some(ead) = ead {
        let encoded_ead = encode_ead_item(ead).unwrap(); // NOTE: this re-encoding could be avoided by passing just a reference to ead in the decrypted plaintext
        output[output_len..output_len + encoded_ead.len()].copy_from_slice(encoded_ead.as_slice());
        encoded_ead.len()
    } else {
        0
    };
>>>>>>> be778637

    (output, output_len)
}

fn compute_mac_3(
    crypto: &mut impl CryptoTrait,
    prk_4e3m: &BytesHashLen,
    th_3: &BytesHashLen,
    id_cred_i: &[u8],
    cred_i: &[u8],
    ead_3: &[EADItem; MAX_EAD_ITEMS],
) -> BytesMac3 {
    // MAC_3 = EDHOC-KDF( PRK_4e3m, 6, context_3, mac_length_3 )
    let (context, context_len) = encode_kdf_context(None, id_cred_i, th_3, cred_i, ead_3);

    // compute mac_3
    let output_buf = edhoc_kdf(
        crypto,
        prk_4e3m,
        6u8, // registered label for "MAC_3"
        &context[..context_len],
        MAC_LENGTH_3,
    );

    let mut output: BytesMac3 = [0x00; MAC_LENGTH_3];
    output[..MAC_LENGTH_3].copy_from_slice(&output_buf[..MAC_LENGTH_3]);
    output
}

fn compute_mac_2(
    crypto: &mut impl CryptoTrait,
    prk_3e2m: &BytesHashLen,
    c_r: ConnId,
    id_cred_r: &[u8],
    cred_r: &[u8],
    th_2: &BytesHashLen,
    ead_2: &[EADItem; MAX_EAD_ITEMS],
) -> BytesMac2 {
    // compute MAC_2
    let (context, context_len) = encode_kdf_context(Some(c_r), id_cred_r, th_2, cred_r, ead_2);

    // MAC_2 = EDHOC-KDF( PRK_3e2m, 2, context_2, mac_length_2 )
    let mut mac_2: BytesMac2 = [0x00; MAC_LENGTH_2];
    mac_2[..].copy_from_slice(
        &edhoc_kdf(
            crypto,
            prk_3e2m,
            2_u8,
            &context[..context_len],
            MAC_LENGTH_2,
        )[..MAC_LENGTH_2],
    );

    mac_2
}

fn encode_plaintext_2(
    c_r: ConnId,
    id_cred_r: &[u8],
    mac_2: &BytesMac2,
    ead_2: &[EADItem; MAX_EAD_ITEMS],
) -> Result<BufferPlaintext2, EDHOCError> {
    let mut plaintext_2: BufferPlaintext2 = BufferPlaintext2::new();
    let c_r = c_r.as_cbor();

    plaintext_2
        .extend_from_slice(c_r)
        .or(Err(EDHOCError::EncodingError))?;
    // id_cred_r.write_to_message(&mut plaintext_2)?;
    plaintext_2
        .extend_from_slice(id_cred_r)
        .or(Err(EDHOCError::EncodingError))?;

    plaintext_2
        .push(CBOR_MAJOR_BYTE_STRING | MAC_LENGTH_2 as u8)
        .unwrap();
    plaintext_2.extend_from_slice(&mac_2[..]).unwrap();

    // Encode optional EAD_2
    for ead in ead_2 {
        if ead.value.is_some() {
            let encoded = encode_ead_item(&ead)?;
            plaintext_2
                .extend_from_slice(encoded.as_slice())
                .map_err(|_| EDHOCError::EadTooLongError)?;
        }
    }

    Ok(plaintext_2)
}

/// Apply the XOR base encryption for ciphertext_2 in place. This will decrypt (or decrypt) the bytes
/// in the ciphertext_2 argument (which may alternatively contain plaintext), returning the cipher
/// (or plain-)text.
fn encrypt_decrypt_ciphertext_2(
    crypto: &mut impl CryptoTrait,
    prk_2e: &BytesHashLen,
    th_2: &BytesHashLen,
    ciphertext_2: &BufferCiphertext2,
) -> BufferCiphertext2 {
    // KEYSTREAM_2 = EDHOC-KDF( PRK_2e,   0, TH_2,      plaintext_length )
    let keystream_2 = edhoc_kdf(crypto, prk_2e, 0u8, th_2, ciphertext_2.len());

    let mut result = BufferCiphertext2::default();
    for i in 0..ciphertext_2.len() {
        result.push(ciphertext_2[i] ^ keystream_2[i]).unwrap();
    }

    result
}

fn compute_salt_4e3m(
    crypto: &mut impl CryptoTrait,
    prk_3e2m: &BytesHashLen,
    th_3: &BytesHashLen,
) -> BytesHashLen {
    let salt_4e3m_buf = edhoc_kdf(crypto, prk_3e2m, 5u8, th_3, SHA256_DIGEST_LEN);
    let mut salt_4e3m: BytesHashLen = [0x00; SHA256_DIGEST_LEN];
    salt_4e3m[..].copy_from_slice(&salt_4e3m_buf[..SHA256_DIGEST_LEN]);

    salt_4e3m
}

fn compute_prk_4e3m(
    crypto: &mut impl CryptoTrait,
    salt_4e3m: &BytesHashLen,
    i: &BytesP256ElemLen,
    g_y: &BytesP256ElemLen,
) -> BytesHashLen {
    // compute g_rx from static R's public key and private ephemeral key
    let g_iy = crypto.p256_ecdh(i, g_y);

    crypto.hkdf_extract(salt_4e3m, &g_iy)
}

fn compute_salt_3e2m(
    crypto: &mut impl CryptoTrait,
    prk_2e: &BytesHashLen,
    th_2: &BytesHashLen,
) -> BytesHashLen {
    let salt_3e2m_buf = edhoc_kdf(crypto, prk_2e, 1u8, th_2, SHA256_DIGEST_LEN);

    let mut salt_3e2m: BytesHashLen = [0x00; SHA256_DIGEST_LEN];
    salt_3e2m[..].copy_from_slice(&salt_3e2m_buf[..SHA256_DIGEST_LEN]);

    salt_3e2m
}

fn compute_prk_3e2m(
    crypto: &mut impl CryptoTrait,
    salt_3e2m: &BytesHashLen,
    x: &BytesP256ElemLen,
    g_r: &BytesP256ElemLen,
) -> BytesHashLen {
    // compute g_rx from static R's public key and private ephemeral key
    let g_rx = crypto.p256_ecdh(x, g_r);

    crypto.hkdf_extract(salt_3e2m, &g_rx)
}

fn compute_prk_2e(
    crypto: &mut impl CryptoTrait,
    x: &BytesP256ElemLen,
    g_y: &BytesP256ElemLen,
    th_2: &BytesHashLen,
) -> BytesHashLen {
    // compute the shared secret
    let g_xy = crypto.p256_ecdh(x, g_y);
    // compute prk_2e as PRK_2e = HMAC-SHA-256( salt, G_XY )

    crypto.hkdf_extract(th_2, &g_xy)
}

#[cfg(test)]
mod tests {
    use super::*;
    use hexlit::hex;
    use lakers_crypto::default_crypto;
    // test vectors (TV)

    // message_1 (first_time)
    const METHOD_TV_FIRST_TIME: u8 = 0x03;
    const SUITES_I_TV_FIRST_TIME: &str = "06";
    const G_X_TV_FIRST_TIME: BytesP256ElemLen =
        hex!("741a13d7ba048fbb615e94386aa3b61bea5b3d8f65f32620b749bee8d278efa9");
    #[allow(deprecated)]
    const C_I_TV_FIRST_TIME: ConnId = ConnId::from_int_raw(0x0e);
    const MESSAGE_1_TV_FIRST_TIME: &str =
        "03065820741a13d7ba048fbb615e94386aa3b61bea5b3d8f65f32620b749bee8d278efa90e";

    // message_1 (second time)
    const METHOD_TV: u8 = 0x03;
    // manually modified test vector to include a single supported cipher suite
    const SUITES_I_TV: &str = "0602";
    const G_X_TV: BytesP256ElemLen =
        hex!("8af6f430ebe18d34184017a9a11bf511c8dff8f834730b96c1b7c8dbca2fc3b6");
    #[allow(deprecated)]
    const C_I_TV: ConnId = ConnId::from_int_raw(0x37);
    const MESSAGE_1_TV: &str =
        "0382060258208af6f430ebe18d34184017a9a11bf511c8dff8f834730b96c1b7c8dbca2fc3b637";
    // below are a few truncated messages for the purpose of testing cipher suites
    // message with one cipher suite (23..=255)
    const MESSAGE_1_TV_SUITE_ONLY_A: &str = "031818";
    // message with an array having two cipher suites with small values (0..=23)
    const MESSAGE_1_TV_SUITE_ONLY_B: &str = "03820201";
    // message with an array having two cipher suites, where one is a large value (23..=255)
    const MESSAGE_1_TV_SUITE_ONLY_C: &str = "0382021819";
    // message with an array having too many cipher suites (more than 9)
    const MESSAGE_1_TV_SUITE_ONLY_ERR: &str = "038A02020202020202020202";
    const EAD_DUMMY_LABEL_TV: u16 = 0x01;
    const EAD_DUMMY_VALUE_TV: &str = "43cccccc";
    const EAD_DUMMY_CRITICAL_TV: &str = "2043cccccc";
    const MESSAGE_1_WITH_DUMMY_EAD_NO_VALUE_TV: &str =
        "0382060258208af6f430ebe18d34184017a9a11bf511c8dff8f834730b96c1b7c8dbca2fc3b63701";
    const MESSAGE_1_WITH_DUMMY_EAD_TV: &str =
        "0382060258208af6f430ebe18d34184017a9a11bf511c8dff8f834730b96c1b7c8dbca2fc3b6370143cccccc";
    const MESSAGE_1_WITH_DUMMY_CRITICAL_EAD_TV: &str =
        "0382060258208af6f430ebe18d34184017a9a11bf511c8dff8f834730b96c1b7c8dbca2fc3b6372043cccccc";
    const MESSAGE_1_WITH_TWO_EADS: &str =
        "0382060258208af6f430ebe18d34184017a9a11bf511c8dff8f834730b96c1b7c8dbca2fc3b6370143cccccc2043cccccc";
    const G_Y_TV: BytesP256ElemLen =
        hex!("419701d7f00a26c2dc587a36dd752549f33763c893422c8ea0f955a13a4ff5d5");
    #[allow(deprecated)]
    const C_R_TV: ConnId = ConnId::from_int_raw(0x27);
    const MESSAGE_2_TV: &str = "582b419701d7f00a26c2dc587a36dd752549f33763c893422c8ea0f955a13a4ff5d59862a1eef9e0e7e1886fcd";
    const CIPHERTEXT_2_TV: &str = "9862a1eef9e0e7e1886fcd";
    const H_MESSAGE_1_TV: BytesHashLen =
        hex!("ca02cabda5a8902749b42f711050bb4dbd52153e87527594b39f50cdf019888c");
    const TH_2_TV: BytesHashLen =
        hex!("356efd53771425e008f3fe3a86c83ff4c6b16e57028ff39d5236c182b202084b");
    const TH_3_TV: BytesHashLen =
        hex!("adaf67a78a4bcc91e018f8882762a722000b2507039df0bc1bbf0c161bb3155c");
    const TH_4_TV: BytesHashLen =
        hex!("c902b1e3a4326c93c5551f5f3aa6c5ecc0246806765612e52b5d99e6059d6b6e");
    const PRK_2E_TV: BytesP256ElemLen =
        hex!("5aa0d69f3e3d1e0c479f0b8a486690c9802630c3466b1dc92371c982563170b5");
    const CIPHERTEXT_2_LEN_TV: usize = MESSAGE_2_TV.len() / 2 - P256_ELEM_LEN - 2;
    const PLAINTEXT_2_LEN_TV: usize = CIPHERTEXT_2_LEN_TV;
    const KEYSTREAM_2_TV: [u8; PLAINTEXT_2_LEN_TV] = hex!("bf50e9e7bad0bb68173399");
    const PRK_3E2M_TV: BytesP256ElemLen =
        hex!("0ca3d3398296b3c03900987620c11f6fce70781c1d1219720f9ec08c122d8434");
    const CONTEXT_INFO_MAC_2_TV: [u8; 134] = hex!("27a10441325820356efd53771425e008f3fe3a86c83ff4c6b16e57028ff39d5236c182b202084ba2026b6578616d706c652e65647508a101a501020241322001215820bbc34960526ea4d32e940cad2a234148ddc21791a12afbcbac93622046dd44f02258204519e257236b2a0ce2023f0931f1f386ca7afda64fcde0108c224c51eabf6072");
    const MAC_2_TV: BytesMac2 = hex!("0943305c899f5c54");
    const ID_CRED_I_TV: BytesIdCred = hex!("a104412b");
    const MAC_3_TV: BytesMac3 = hex!("623c91df41e34c2f");
    const MESSAGE_3_TV: &str = "52e562097bc417dd5919485ac7891ffd90a9fc";
    const PRK_4E3M_TV: BytesP256ElemLen =
        hex!("81cc8a298e357044e3c466bb5c0a1e507e01d49238aeba138df94635407c0ff7");
    const MESSAGE_4_TV: &str = "4828c966b7ca304f83";
    const PLAINTEXT_4_TV: &str = "";
    const K_4_TV: BytesCcmKeyLen = hex!("d3c77872b6eeb508911bdbd308b2e6a0");
    const IV_4_TV: BytesCcmIvLen = hex!("04ff0f44456e96e217853c3601");
    const CRED_I_TV : [u8; 107] = hex!("a2027734322d35302d33312d46462d45462d33372d33322d333908a101a5010202412b2001215820ac75e9ece3e50bfc8ed60399889522405c47bf16df96660a41298cb4307f7eb62258206e5de611388a4b8a8211334ac7d37ecb52a387d257e6db3c2a93df21ff3affc8");
    const ID_CRED_R_TV: BytesIdCred = hex!("a1044132");
    const CRED_R_TV : [u8; 95] = hex!("a2026b6578616d706c652e65647508a101a501020241322001215820bbc34960526ea4d32e940cad2a234148ddc21791a12afbcbac93622046dd44f02258204519e257236b2a0ce2023f0931f1f386ca7afda64fcde0108c224c51eabf6072");
    const PLAINTEXT_2_TV: &str = "2732480943305c899f5c54";
    const SK_I_TV: BytesP256ElemLen =
        hex!("fb13adeb6518cee5f88417660841142e830a81fe334380a953406a1305e8706b");
    const X_TV: BytesP256ElemLen =
        hex!("368ec1f69aeb659ba37d5a8d45b21bdc0299dceaa8ef235f3ca42ce3530f9525");
    const G_R_TV: BytesP256ElemLen =
        hex!("bbc34960526ea4d32e940cad2a234148ddc21791a12afbcbac93622046dd44f0");
    const PLAINTEXT_3_TV: &str = "2b48623c91df41e34c2f";
    const SALT_3E2M_TV: BytesHashLen =
        hex!("af4e103a47cb3cf32570d5c25ad27732bd8d8178e9a69d061c31a27f8e3ca926");
    const SALT_4E3M_TV: BytesHashLen =
        hex!("cfddf9515a7e46e7b4dbff31cbd56cd04ba332250de9ea5de1caf9f6d13914a7");
    const G_XY_TV: BytesP256ElemLen =
        hex!("2f0cb7e860ba538fbf5c8bded009f6259b4b628fe1eb7dbe9378e5ecf7a824ba");
    const PRK_OUT_TV: BytesHashLen =
        hex!("2c71afc1a9338a940bb3529ca734b886f30d1aba0b4dc51beeaeabdfea9ecbf8");
    const PRK_EXPORTER_TV: BytesHashLen =
        hex!("e14d06699cee248c5a04bf9227bbcd4ce394de7dcb56db43555474171e6446db");
    const OSCORE_MASTER_SECRET_TV: BytesCcmKeyLen = hex!("f9868f6a3aca78a05d1485b35030b162");
    const OSCORE_MASTER_SALT_TV: Bytes8 = hex!("ada24c7dbfc85eeb");

    // invalid test vectors, should result in a parsing error
    const MESSAGE_1_INVALID_ARRAY_TV: &str =
        "8403025820741a13d7ba048fbb615e94386aa3b61bea5b3d8f65f32620b749bee8d278efa90e";
    // This is invalid because the h'0e' byte string is a text string instead
    const MESSAGE_1_INVALID_C_I_TV: &str =
        "03025820741a13d7ba048fbb615e94386aa3b61bea5b3d8f65f32620b749bee8d278efa9610e";
    const MESSAGE_1_INVALID_CIPHERSUITE_TV: &str =
        "0381025820741a13d7ba048fbb615e94386aa3b61bea5b3d8f65f32620b749bee8d278efa90e";
    const MESSAGE_1_INVALID_TEXT_EPHEMERAL_KEY_TV: &str =
        "0302782020616972207370656564206F66206120756E6C6164656E207377616C6C6F77200e";
    const MESSAGE_2_INVALID_NUMBER_OF_CBOR_SEQUENCE_TV: &str =
        "5820419701d7f00a26c2dc587a36dd752549f33763c893422c8ea0f955a13a4ff5d54B9862a11de42a95d785386a";
    const PLAINTEXT_2_SURPLUS_MAP_ID_CRED_TV: &str = "27a10442321048fa5efa2ebf920bf3";
    const PLAINTEXT_2_SURPLUS_BSTR_ID_CRED_TV: &str = "27413248fa5efa2ebf920bf3";

    #[test]
    fn test_ecdh() {
        let g_xy = default_crypto().p256_ecdh(&X_TV, &G_Y_TV);

        assert_eq!(g_xy, G_XY_TV);
    }

    #[test]
    fn test_encode_message_1() {
        let suites_i_tv = EdhocBuffer::from_hex(SUITES_I_TV);
        let message_1 = encode_message_1(
            METHOD_TV,
            &suites_i_tv,
            &G_X_TV,
            C_I_TV,
            &EADItem::new_array(),
        )
        .unwrap();

        assert_eq!(message_1.len(), 39);
        assert_eq!(message_1, BufferMessage1::from_hex(MESSAGE_1_TV));
    }

    #[test]
    fn test_parse_suites_i() {
        let message_1_tv = BufferMessage1::from_hex(MESSAGE_1_TV);
        let suites_i_tv = EdhocBuffer::from_hex(SUITES_I_TV);
        // skip the fist byte (method)
        let decoder = CBORDecoder::new(&message_1_tv.as_slice()[1..]);
        let res = parse_suites_i(decoder);
        assert!(res.is_ok());
        let (suites_i, _decoder) = res.unwrap();
        assert_eq!(suites_i, suites_i_tv);

        let message_1_tv = BufferMessage1::from_hex(MESSAGE_1_TV_SUITE_ONLY_A);
        // skip the fist byte (method)
        let decoder = CBORDecoder::new(&message_1_tv.as_slice()[1..]);
        let res = parse_suites_i(decoder);
        assert!(res.is_ok());
        let (suites_i, _decoder) = res.unwrap();
        assert_eq!(suites_i[0], 0x18);

        let message_1_tv = BufferMessage1::from_hex(MESSAGE_1_TV_SUITE_ONLY_B);
        // skip the fist byte (method)
        let decoder = CBORDecoder::new(&message_1_tv.as_slice()[1..]);
        let res = parse_suites_i(decoder);
        assert!(res.is_ok());
        let (suites_i, _decoder) = res.unwrap();
        assert_eq!(suites_i.len(), 2);
        assert_eq!(suites_i[0], 0x02);
        assert_eq!(suites_i[1], 0x01);

        let message_1_tv = BufferMessage1::from_hex(MESSAGE_1_TV_SUITE_ONLY_C);
        // skip the fist byte (method)
        let decoder = CBORDecoder::new(&message_1_tv.as_slice()[1..]);
        let res = parse_suites_i(decoder);
        assert!(res.is_ok());
        let (suites_i, _decoder) = res.unwrap();
        assert_eq!(suites_i.len(), 2);
        assert_eq!(suites_i[0], 0x02);
        assert_eq!(suites_i[1], 0x19);

        let message_1_tv = BufferMessage1::from_hex(MESSAGE_1_TV_SUITE_ONLY_ERR);
        // skip the fist byte (method)
        let decoder = CBORDecoder::new(&message_1_tv.as_slice()[1..]);
        let res = parse_suites_i(decoder);
        assert_eq!(res.unwrap_err(), EDHOCError::ParsingError);
    }

    #[test]
    fn test_parse_message_1() {
        let message_1_tv_first_time = BufferMessage1::from_hex(MESSAGE_1_TV_FIRST_TIME);
        let message_1_tv = BufferMessage1::from_hex(MESSAGE_1_TV);
        let suites_i_tv_first_time = EdhocBuffer::from_hex(SUITES_I_TV_FIRST_TIME);
        let suites_i_tv = EdhocBuffer::from_hex(SUITES_I_TV);

        // first time message_1 parsing
        let res = parse_message_1(&message_1_tv_first_time);
        assert!(res.is_ok());
        let (method, suites_i, g_x, c_i, ead_1) = res.unwrap();

        assert_eq!(method, METHOD_TV_FIRST_TIME);
        assert_eq!(suites_i, suites_i_tv_first_time);
        assert_eq!(g_x, G_X_TV_FIRST_TIME);
        assert_eq!(c_i, C_I_TV_FIRST_TIME);
        assert!(ead_1[0].value.is_none());

        // second time message_1
        let res = parse_message_1(&message_1_tv);
        assert!(res.is_ok());
        let (method, suites_i, g_x, c_i, ead_1) = res.unwrap();

        assert_eq!(method, METHOD_TV);
        assert_eq!(suites_i, suites_i_tv);
        assert_eq!(g_x, G_X_TV);
        assert_eq!(c_i, C_I_TV);
        assert!(ead_1[0].value.is_none());
    }

    #[test]
    fn test_parse_message_1_invalid_traces() {
        let message_1_tv = BufferMessage1::from_hex(MESSAGE_1_INVALID_ARRAY_TV);
        assert_eq!(
            parse_message_1(&message_1_tv).unwrap_err(),
            EDHOCError::ParsingError
        );

        let message_1_tv = BufferMessage1::from_hex(MESSAGE_1_INVALID_C_I_TV);
        assert_eq!(
            parse_message_1(&message_1_tv).unwrap_err(),
            EDHOCError::ParsingError
        );

        let message_1_tv = BufferMessage1::from_hex(MESSAGE_1_INVALID_CIPHERSUITE_TV);
        assert_eq!(
            parse_message_1(&message_1_tv).unwrap_err(),
            EDHOCError::ParsingError
        );

        let message_1_tv = BufferMessage1::from_hex(MESSAGE_1_INVALID_TEXT_EPHEMERAL_KEY_TV);
        assert_eq!(
            parse_message_1(&message_1_tv).unwrap_err(),
            EDHOCError::ParsingError
        );
    }

    #[test]
    fn test_parse_message_2_invalid_traces() {
        let message_2_tv = BufferMessage2::from_hex(MESSAGE_2_INVALID_NUMBER_OF_CBOR_SEQUENCE_TV);
        assert_eq!(
            parse_message_2(&message_2_tv).unwrap_err(),
            EDHOCError::ParsingError
        );
    }

    #[test]
    fn test_encode_message_2() {
        let ciphertext_2_tv = BufferCiphertext2::from_hex(CIPHERTEXT_2_TV);
        let message_2 = encode_message_2(&G_Y_TV, &ciphertext_2_tv);

        assert_eq!(message_2, BufferMessage2::from_hex(MESSAGE_2_TV));
    }

    #[test]
    fn test_parse_message_2() {
        let ciphertext_2_tv = BufferCiphertext2::from_hex(CIPHERTEXT_2_TV);
        let ret = parse_message_2(&BufferMessage2::from_hex(MESSAGE_2_TV));
        assert!(ret.is_ok());
        let (g_y, ciphertext_2) = ret.unwrap();

        assert_eq!(g_y, G_Y_TV);
        assert_eq!(ciphertext_2, ciphertext_2_tv);
    }

    #[test]
    fn test_compute_th_2() {
        let th_2 = compute_th_2(&mut default_crypto(), &G_Y_TV, &H_MESSAGE_1_TV);
        assert_eq!(th_2, TH_2_TV);
    }

    #[test]
    fn test_compute_th_3() {
        let plaintext_2_tv = BufferPlaintext2::from_hex(PLAINTEXT_2_TV);

        let th_3 = compute_th_3(&mut default_crypto(), &TH_2_TV, &plaintext_2_tv, &CRED_R_TV);
        assert_eq!(th_3, TH_3_TV);
    }

    #[test]
    fn test_compute_th_4() {
        let plaintext_3_tv = BufferPlaintext3::from_hex(PLAINTEXT_3_TV);

        let th_4 = compute_th_4(&mut default_crypto(), &TH_3_TV, &plaintext_3_tv, &CRED_I_TV);
        assert_eq!(th_4, TH_4_TV);
    }

    #[test]
    fn test_edhoc_kdf() {
        const LEN_TV: usize = PLAINTEXT_2_LEN_TV;

        let output = edhoc_kdf(&mut default_crypto(), &PRK_2E_TV, 0u8, &TH_2_TV, LEN_TV);
        for i in 0..KEYSTREAM_2_TV.len() {
            assert_eq!(KEYSTREAM_2_TV[i], output[i]);
        }

        let output_2 = edhoc_kdf(
            &mut default_crypto(),
            &PRK_3E2M_TV,
            2u8,
            &CONTEXT_INFO_MAC_2_TV,
            MAC_LENGTH_2,
        );

        for i in 0..MAC_2_TV.len() {
            assert_eq!(MAC_2_TV[i], output_2[i]);
        }
    }

    #[test]
    fn test_encrypt_message_3() {
        let plaintext_3_tv = BufferPlaintext3::from_hex(PLAINTEXT_3_TV);
        let message_3_tv = BufferMessage3::from_hex(MESSAGE_3_TV);

        let message_3 = encrypt_message_3(
            &mut default_crypto(),
            &PRK_3E2M_TV,
            &TH_3_TV,
            &plaintext_3_tv,
        );
        assert_eq!(message_3, message_3_tv);
    }

    #[test]
    fn test_decrypt_message_3() {
        let plaintext_3_tv = BufferPlaintext3::from_hex(PLAINTEXT_3_TV);
        let message_3_tv = BufferMessage3::from_hex(MESSAGE_3_TV);

        let plaintext_3 =
            decrypt_message_3(&mut default_crypto(), &PRK_3E2M_TV, &TH_3_TV, &message_3_tv);
        assert!(plaintext_3.is_ok());
        assert_eq!(plaintext_3.unwrap(), plaintext_3_tv);
    }

    #[test]
    fn test_compute_mac_3() {
        let mac_3 = compute_mac_3(
            &mut default_crypto(),
            &PRK_4E3M_TV,
            &TH_3_TV,
            &ID_CRED_I_TV,
            &CRED_I_TV,
            &EADItem::new_array(),
        );
        assert_eq!(mac_3, MAC_3_TV);
    }

    #[test]
    fn test_compute_and_verify_mac_2() {
        let rcvd_mac_2 = compute_mac_2(
            &mut default_crypto(),
            &PRK_3E2M_TV,
            C_R_TV,
            &ID_CRED_R_TV,
            &CRED_R_TV,
            &TH_2_TV,
            &EADItem::new_array(),
        );

        assert_eq!(rcvd_mac_2, MAC_2_TV);
    }

    #[test]
    fn test_encode_plaintext_2() {
        let plaintext_2_tv = BufferPlaintext2::from_hex(PLAINTEXT_2_TV);
        let plaintext_2 = encode_plaintext_2(
            C_R_TV,
            IdCred::from_full_value(&ID_CRED_R_TV[..])
                .unwrap()
                .as_encoded_value(),
            &MAC_2_TV,
            &EADItem::new_array(),
        )
        .unwrap();

        assert_eq!(plaintext_2, plaintext_2_tv);
    }

    #[test]
    fn test_parse_plaintext_2_invalid_traces() {
        let plaintext_2_tv = BufferPlaintext2::from_hex(PLAINTEXT_2_SURPLUS_MAP_ID_CRED_TV);
        let ret = decode_plaintext_2(&plaintext_2_tv);
        assert_eq!(ret.unwrap_err(), EDHOCError::ParsingError);

        let plaintext_2_tv = BufferPlaintext2::from_hex(PLAINTEXT_2_SURPLUS_BSTR_ID_CRED_TV);
        let ret = decode_plaintext_2(&plaintext_2_tv);
        assert_eq!(ret.unwrap_err(), EDHOCError::ParsingError);
    }

    #[test]
    fn test_decode_plaintext_2() {
        let plaintext_2_tv = BufferPlaintext2::from_hex(PLAINTEXT_2_TV);

        let plaintext_2 = decode_plaintext_2(&plaintext_2_tv);
        assert!(plaintext_2.is_ok());
        let (c_r, id_cred_r, mac_2, ead_2) = plaintext_2.unwrap();
        assert_eq!(c_r, C_R_TV);
        assert_eq!(id_cred_r.as_full_value(), ID_CRED_R_TV);
        assert_eq!(mac_2, MAC_2_TV);
        assert!(ead_2[0].value.is_none());
    }

    #[test]
    fn test_encrypt_decrypt_ciphertext_2() {
        let plaintext_2_tv = BufferPlaintext2::from_hex(PLAINTEXT_2_TV);
        let ciphertext_2_tv = BufferPlaintext2::from_hex(CIPHERTEXT_2_TV);
        // test decryption
        let plaintext_2 = encrypt_decrypt_ciphertext_2(
            &mut default_crypto(),
            &PRK_2E_TV,
            &TH_2_TV,
            &ciphertext_2_tv,
        );

        assert_eq!(plaintext_2, plaintext_2_tv);

        // test encryption
        let ciphertext_2 =
            encrypt_decrypt_ciphertext_2(&mut default_crypto(), &PRK_2E_TV, &TH_2_TV, &plaintext_2);

        assert_eq!(ciphertext_2, ciphertext_2_tv);
    }

    #[test]
    fn test_decode_plaintext_4() {
        let plaintext_4_tv = BufferPlaintext4::from_hex(PLAINTEXT_4_TV);

        let plaintext_4 = decode_plaintext_4(&plaintext_4_tv);
        assert!(plaintext_4.is_ok());
        let ead_4 = plaintext_4.unwrap();
        assert!(ead_4[0].value.is_none());
    }

    #[test]
    fn test_encrypt_message_4() {
        let plaintext_4_tv = BufferPlaintext4::from_hex(PLAINTEXT_4_TV);
        let message_4_tv = BufferMessage4::from_hex(MESSAGE_4_TV);

        let message_4 = encrypt_message_4(
            &mut default_crypto(),
            &PRK_4E3M_TV,
            &TH_4_TV,
            &plaintext_4_tv,
        );
        assert_eq!(message_4, message_4_tv);
    }

    #[test]
    fn test_decrypt_message_4() {
        let plaintext_4_tv = BufferPlaintext4::from_hex(PLAINTEXT_4_TV);
        let message_4_tv = BufferMessage4::from_hex(MESSAGE_4_TV);

        let plaintext_4 =
            decrypt_message_4(&mut default_crypto(), &PRK_4E3M_TV, &TH_4_TV, &message_4_tv);
        assert!(plaintext_4.is_ok());
        assert_eq!(plaintext_4.unwrap(), plaintext_4_tv);
    }

    #[test]
    fn test_compute_k_4_iv_4() {
        let (k_4, iv_4) = compute_k_4_iv_4(&mut default_crypto(), &PRK_4E3M_TV, &TH_4_TV);
        assert_eq!(k_4, K_4_TV);
        assert_eq!(iv_4, IV_4_TV);
    }

    #[test]
    fn test_compute_prk_4e3m() {
        let prk_4e3m = compute_prk_4e3m(&mut default_crypto(), &SALT_4E3M_TV, &SK_I_TV, &G_Y_TV);
        assert_eq!(prk_4e3m, PRK_4E3M_TV);
    }

    #[test]
    fn test_compute_prk_3e2m() {
        let prk_3e2m = compute_prk_3e2m(&mut default_crypto(), &SALT_3E2M_TV, &X_TV, &G_R_TV);
        assert_eq!(prk_3e2m, PRK_3E2M_TV);
    }

    #[test]
    fn test_compute_prk_2e() {
        let prk_2e = compute_prk_2e(&mut default_crypto(), &X_TV, &G_Y_TV, &TH_2_TV);
        assert_eq!(prk_2e, PRK_2E_TV);
    }

    #[test]
    fn test_encode_plaintext_3() {
        let plaintext_3_tv = BufferPlaintext3::from_hex(PLAINTEXT_3_TV);
        let plaintext_3 = encode_plaintext_3(
            IdCred::from_full_value(&ID_CRED_I_TV[..])
                .unwrap()
                .as_encoded_value(),
            &MAC_3_TV,
            &EADItem::new_array(),
        )
        .unwrap();
        assert_eq!(plaintext_3, plaintext_3_tv);
    }

    #[test]
    fn test_decode_plaintext_3() {
        let plaintext_3_tv = BufferPlaintext3::from_hex(PLAINTEXT_3_TV);

        let (id_cred_i, mac_3, ead_3) = decode_plaintext_3(&plaintext_3_tv).unwrap();

        assert_eq!(mac_3, MAC_3_TV);
        assert_eq!(id_cred_i.as_full_value(), ID_CRED_I_TV);
        assert!(ead_3[0].value.is_none());
    }

    #[test]
    fn test_encode_ead_item() {
        let ead_tv = EdhocBuffer::from_hex(EAD_DUMMY_CRITICAL_TV);

        let ead_item = EADItem {
            label: EAD_DUMMY_LABEL_TV,
            is_critical: true,
            value: Some(EdhocBuffer::from_hex(EAD_DUMMY_VALUE_TV)),
        };

        let res = encode_ead_item(&ead_item);
        assert!(res.is_ok());
        let ead_buffer = res.unwrap();
        assert_eq!(ead_buffer, ead_tv);
    }

    #[test]
    fn test_encode_message_with_ead_item() {
        let method_tv = METHOD_TV;
        let suites_i_tv = EdhocBuffer::from_hex(SUITES_I_TV);
        let c_i_tv = C_I_TV;
        let message_1_ead_tv = BufferMessage1::from_hex(MESSAGE_1_WITH_DUMMY_CRITICAL_EAD_TV);
        let ead_item = EADItem {
            label: EAD_DUMMY_LABEL_TV,
            is_critical: true,
            value: Some(EdhocBuffer::from_hex(EAD_DUMMY_VALUE_TV)),
        };

        let mut ead_items = EADItem::new_array();
        ead_items[0] = ead_item;

        let res = encode_message_1(method_tv, &suites_i_tv, &G_X_TV, c_i_tv, &ead_items);
        assert!(res.is_ok());
        let message_1 = res.unwrap();

        assert_eq!(message_1, message_1_ead_tv);
    }

    #[test]
    fn test_encode_message_with_large_ead_item() {
        let method_tv = METHOD_TV;
        let suites_i_tv = EdhocBuffer::from_hex(SUITES_I_TV);
        let c_i_tv = C_I_TV;

        // the actual value will be zeroed since it doesn't matter in this test
        let mut ead_value = EdhocBuffer::new();
        ead_value.extend_reserve(MAX_EAD_LEN).unwrap();

        let ead_item = EADItem {
            label: EAD_DUMMY_LABEL_TV,
            is_critical: true,
            value: Some(ead_value),
        };

        let mut ead_items = EADItem::new_array();
        ead_items[0] = ead_item;

        let res = encode_message_1(method_tv, &suites_i_tv, &G_X_TV, c_i_tv, &ead_items);
        assert_eq!(res.unwrap_err(), EDHOCError::EadTooLongError);
    }

    #[test]
    fn test_parse_ead_item() {
        let message_tv_offset = MESSAGE_1_TV.len() / 2;
        let message_ead_tv = BufferMessage1::from_hex(MESSAGE_1_WITH_DUMMY_EAD_TV);
        let ead_value_tv = EdhocBuffer::from_hex(EAD_DUMMY_VALUE_TV);

<<<<<<< HEAD
        let ead_items =
            parse_eads(&message_ead_tv.content[message_tv_offset..message_ead_tv.len]).unwrap();

        let ead_item = &ead_items[0];
        assert!(!ead_item.is_critical);
        assert_eq!(ead_item.label, EAD_DUMMY_LABEL_TV);
        assert_eq!(ead_item.value.unwrap().content, ead_value_tv.content);
        // only 1 ead
        for i in 1..MAX_EAD_ITEMS {
            assert!(&ead_items[i].value.is_none());
        }

        let message_ead_tv = BufferMessage1::from_hex(MESSAGE_1_WITH_DUMMY_CRITICAL_EAD_TV);

        let ead_items =
            parse_eads(&message_ead_tv.content[message_tv_offset..message_ead_tv.len]).unwrap();

        let ead_item = &ead_items[0];
        assert!(ead_item.is_critical);
        assert_eq!(ead_item.label, EAD_DUMMY_LABEL_TV);
        assert_eq!(ead_item.value.unwrap().content, ead_value_tv.content);
        // only 1 ead
        for i in 1..MAX_EAD_ITEMS {
            assert!(&ead_items[i].value.is_none());
        }
=======
        let res = parse_ead(&message_ead_tv.as_slice()[message_tv_offset..]);
        assert!(res.is_ok());
        let ead_item = res.unwrap();
        assert!(ead_item.is_some());
        let ead_item = ead_item.unwrap();
        assert!(!ead_item.is_critical);
        assert_eq!(ead_item.label, EAD_DUMMY_LABEL_TV);
        assert_eq!(ead_item.value.unwrap(), ead_value_tv);

        let message_ead_tv = BufferMessage1::from_hex(MESSAGE_1_WITH_DUMMY_CRITICAL_EAD_TV);

        let res = parse_ead(&message_ead_tv.as_slice()[message_tv_offset..]).unwrap();
        let ead_item = res.unwrap();
        assert!(ead_item.is_critical);
        assert_eq!(ead_item.label, EAD_DUMMY_LABEL_TV);
        assert_eq!(ead_item.value.unwrap(), ead_value_tv);
>>>>>>> be778637

        let message_ead_tv: EdhocMessageBuffer =
            BufferMessage1::from_hex(MESSAGE_1_WITH_DUMMY_EAD_NO_VALUE_TV);

<<<<<<< HEAD
        let ead_items =
            parse_eads(&message_ead_tv.content[message_tv_offset..message_ead_tv.len]).unwrap();
        let ead_item = &ead_items[0];
=======
        let res = parse_ead(&message_ead_tv.as_slice()[message_tv_offset..]).unwrap();
        let ead_item = res.unwrap();
>>>>>>> be778637
        assert!(!ead_item.is_critical);
        assert_eq!(ead_item.label, EAD_DUMMY_LABEL_TV);
        assert!(ead_item.value.is_none());

        let message_ead_tv = BufferMessage1::from_hex(MESSAGE_1_WITH_TWO_EADS);

        let ead_items =
            parse_eads(&message_ead_tv.content[message_tv_offset..message_ead_tv.len]).unwrap();

        let fst_ead = &ead_items[0];
        assert!(!fst_ead.is_critical);
        assert_eq!(fst_ead.label, EAD_DUMMY_LABEL_TV);
        assert_eq!(fst_ead.value.unwrap().content, ead_value_tv.content);
        let snd_ead = &ead_items[1];
        assert!(snd_ead.is_critical);
        assert_eq!(snd_ead.label, EAD_DUMMY_LABEL_TV);
        assert_eq!(snd_ead.value.unwrap().content, ead_value_tv.content);
        // 2 eads
        for i in 2..MAX_EAD_ITEMS {
            assert!(&ead_items[i].value.is_none());
        }
    }

    #[test]
    fn test_parse_message_with_ead_item() {
        let message_1_ead_tv = BufferMessage1::from_hex(MESSAGE_1_WITH_DUMMY_CRITICAL_EAD_TV);
        let ead_value_tv = EdhocBuffer::from_hex(EAD_DUMMY_VALUE_TV);

        let res = parse_message_1(&message_1_ead_tv);
        assert!(res.is_ok());
        let (_method, _suites_i, _g_x, _c_i, ead_1) = res.unwrap();

        let ead_1 = &ead_1[0];
        assert!(ead_1.is_critical);
        assert_eq!(ead_1.label, EAD_DUMMY_LABEL_TV);
        assert_eq!(ead_1.value.unwrap(), ead_value_tv);
    }

    #[test]
    fn test_compute_prk_out() {
        let mut prk_out: BytesHashLen = [0x00; SHA256_DIGEST_LEN];

        let prk_out_buf = edhoc_kdf(
            &mut default_crypto(),
            &PRK_4E3M_TV,
            7u8,
            &TH_4_TV,
            SHA256_DIGEST_LEN,
        );
        prk_out[..].copy_from_slice(&prk_out_buf[..SHA256_DIGEST_LEN]);

        assert_eq!(prk_out, PRK_OUT_TV);
    }

    #[test]
    fn test_compute_prk_exporter() {
        let mut prk_exporter: BytesHashLen = [0x00; SHA256_DIGEST_LEN];
        let prk_exporter_buf = edhoc_kdf(
            &mut default_crypto(),
            &PRK_OUT_TV,
            10u8,
            &[],
            SHA256_DIGEST_LEN,
        );
        prk_exporter[..].copy_from_slice(&prk_exporter_buf[..SHA256_DIGEST_LEN]);

        assert_eq!(prk_exporter, PRK_EXPORTER_TV);
    }

    #[test]
    fn test_compute_oscore_master_secret_salt() {
        let oscore_master_secret_buf = edhoc_kdf(
            &mut default_crypto(),
            &PRK_EXPORTER_TV,
            0u8,
            &[],
            OSCORE_MASTER_SECRET_TV.len(),
        );
        assert_eq!(
            &oscore_master_secret_buf[..OSCORE_MASTER_SECRET_TV.len()],
            &OSCORE_MASTER_SECRET_TV[..]
        );

        let oscore_master_salt_buf = edhoc_kdf(
            &mut default_crypto(),
            &PRK_EXPORTER_TV,
            1u8,
            &[],
            OSCORE_MASTER_SALT_TV.len(),
        );

        assert_eq!(
            &oscore_master_salt_buf[..OSCORE_MASTER_SALT_TV.len()],
            &OSCORE_MASTER_SALT_TV[..]
        );
    }
}<|MERGE_RESOLUTION|>--- conflicted
+++ resolved
@@ -610,7 +610,6 @@
         .extend_from_slice(mac_3)
         .or(Err(EDHOCError::EncodingError))?;
 
-<<<<<<< HEAD
     for ead in ead_3 {
         if ead.value.is_some() {
             let encoded = encode_ead_item(&ead)?;
@@ -618,16 +617,6 @@
                 .extend_from_slice(encoded.as_slice())
                 .map_err(|_| EDHOCError::EadTooLongError)?;
         }
-=======
-    if let Some(ead_3) = ead_3 {
-        let ead_3 = encode_ead_item(ead_3)?;
-        plaintext_3
-            .extend_from_slice(ead_3.as_slice())
-            .and(Ok(plaintext_3))
-            .or(Err(EDHOCError::EadTooLongError))
-    } else {
-        Ok(plaintext_3)
->>>>>>> be778637
     }
 
     Ok(plaintext_3)
@@ -891,23 +880,14 @@
 
     output_len = output_len + id_cred.len() + 2 + th.len() + cred.len();
 
-<<<<<<< HEAD
     for e in ead {
         if e.value.is_some() {
-            let encoded = encode_ead_item(&e).unwrap();
-            output[output_len..output_len + encoded.len].copy_from_slice(encoded.as_slice());
-            output_len += encoded.len
+            let encoded_ead = encode_ead_item(&e).unwrap();
+            output[output_len..output_len + encoded_ead.len()]
+                .copy_from_slice(encoded_ead.as_slice());
+            output_len += encoded_ead.len()
         }
     }
-=======
-    output_len += if let Some(ead) = ead {
-        let encoded_ead = encode_ead_item(ead).unwrap(); // NOTE: this re-encoding could be avoided by passing just a reference to ead in the decrypted plaintext
-        output[output_len..output_len + encoded_ead.len()].copy_from_slice(encoded_ead.as_slice());
-        encoded_ead.len()
-    } else {
-        0
-    };
->>>>>>> be778637
 
     (output, output_len)
 }
@@ -1663,14 +1643,14 @@
         let message_ead_tv = BufferMessage1::from_hex(MESSAGE_1_WITH_DUMMY_EAD_TV);
         let ead_value_tv = EdhocBuffer::from_hex(EAD_DUMMY_VALUE_TV);
 
-<<<<<<< HEAD
         let ead_items =
-            parse_eads(&message_ead_tv.content[message_tv_offset..message_ead_tv.len]).unwrap();
+            parse_eads(&message_ead_tv.as_slice()[message_tv_offset..message_ead_tv.len()])
+                .unwrap();
 
         let ead_item = &ead_items[0];
         assert!(!ead_item.is_critical);
         assert_eq!(ead_item.label, EAD_DUMMY_LABEL_TV);
-        assert_eq!(ead_item.value.unwrap().content, ead_value_tv.content);
+        assert_eq!(ead_item.value.clone().unwrap(), ead_value_tv);
         // only 1 ead
         for i in 1..MAX_EAD_ITEMS {
             assert!(&ead_items[i].value.is_none());
@@ -1679,46 +1659,25 @@
         let message_ead_tv = BufferMessage1::from_hex(MESSAGE_1_WITH_DUMMY_CRITICAL_EAD_TV);
 
         let ead_items =
-            parse_eads(&message_ead_tv.content[message_tv_offset..message_ead_tv.len]).unwrap();
+            parse_eads(&message_ead_tv.as_slice()[message_tv_offset..message_ead_tv.len()])
+                .unwrap();
 
         let ead_item = &ead_items[0];
         assert!(ead_item.is_critical);
         assert_eq!(ead_item.label, EAD_DUMMY_LABEL_TV);
-        assert_eq!(ead_item.value.unwrap().content, ead_value_tv.content);
+        assert_eq!(ead_item.value.clone().unwrap(), ead_value_tv);
         // only 1 ead
         for i in 1..MAX_EAD_ITEMS {
             assert!(&ead_items[i].value.is_none());
         }
-=======
-        let res = parse_ead(&message_ead_tv.as_slice()[message_tv_offset..]);
-        assert!(res.is_ok());
-        let ead_item = res.unwrap();
-        assert!(ead_item.is_some());
-        let ead_item = ead_item.unwrap();
-        assert!(!ead_item.is_critical);
-        assert_eq!(ead_item.label, EAD_DUMMY_LABEL_TV);
-        assert_eq!(ead_item.value.unwrap(), ead_value_tv);
-
-        let message_ead_tv = BufferMessage1::from_hex(MESSAGE_1_WITH_DUMMY_CRITICAL_EAD_TV);
-
-        let res = parse_ead(&message_ead_tv.as_slice()[message_tv_offset..]).unwrap();
-        let ead_item = res.unwrap();
-        assert!(ead_item.is_critical);
-        assert_eq!(ead_item.label, EAD_DUMMY_LABEL_TV);
-        assert_eq!(ead_item.value.unwrap(), ead_value_tv);
->>>>>>> be778637
 
         let message_ead_tv: EdhocMessageBuffer =
             BufferMessage1::from_hex(MESSAGE_1_WITH_DUMMY_EAD_NO_VALUE_TV);
 
-<<<<<<< HEAD
         let ead_items =
-            parse_eads(&message_ead_tv.content[message_tv_offset..message_ead_tv.len]).unwrap();
+            parse_eads(&message_ead_tv.as_slice()[message_tv_offset..message_ead_tv.len()])
+                .unwrap();
         let ead_item = &ead_items[0];
-=======
-        let res = parse_ead(&message_ead_tv.as_slice()[message_tv_offset..]).unwrap();
-        let ead_item = res.unwrap();
->>>>>>> be778637
         assert!(!ead_item.is_critical);
         assert_eq!(ead_item.label, EAD_DUMMY_LABEL_TV);
         assert!(ead_item.value.is_none());
@@ -1726,16 +1685,17 @@
         let message_ead_tv = BufferMessage1::from_hex(MESSAGE_1_WITH_TWO_EADS);
 
         let ead_items =
-            parse_eads(&message_ead_tv.content[message_tv_offset..message_ead_tv.len]).unwrap();
+            parse_eads(&message_ead_tv.as_slice()[message_tv_offset..message_ead_tv.len()])
+                .unwrap();
 
         let fst_ead = &ead_items[0];
         assert!(!fst_ead.is_critical);
         assert_eq!(fst_ead.label, EAD_DUMMY_LABEL_TV);
-        assert_eq!(fst_ead.value.unwrap().content, ead_value_tv.content);
+        assert_eq!(fst_ead.value.clone().unwrap(), ead_value_tv);
         let snd_ead = &ead_items[1];
         assert!(snd_ead.is_critical);
         assert_eq!(snd_ead.label, EAD_DUMMY_LABEL_TV);
-        assert_eq!(snd_ead.value.unwrap().content, ead_value_tv.content);
+        assert_eq!(snd_ead.value.clone().unwrap(), ead_value_tv);
         // 2 eads
         for i in 2..MAX_EAD_ITEMS {
             assert!(&ead_items[i].value.is_none());
@@ -1754,7 +1714,7 @@
         let ead_1 = &ead_1[0];
         assert!(ead_1.is_critical);
         assert_eq!(ead_1.label, EAD_DUMMY_LABEL_TV);
-        assert_eq!(ead_1.value.unwrap(), ead_value_tv);
+        assert_eq!(ead_1.value.clone().unwrap(), ead_value_tv);
     }
 
     #[test]
