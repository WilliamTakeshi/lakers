--- conflicted
+++ resolved
@@ -854,45 +854,12 @@
     id_cred: &[u8],
     th: &BytesHashLen,
     cred: &[u8],
-<<<<<<< HEAD
     ead: &[EADItem; MAX_EAD_ITEMS],
-) -> (BytesMaxContextBuffer, usize) {
-=======
-    ead: &Option<EADItem>,
 ) -> BufferContext {
->>>>>>> be15b0bd
     // encode context in line
     // assumes ID_CRED_R and CRED_R are already CBOR-encoded (and also EAD)
     let mut output = BufferContext::new();
 
-<<<<<<< HEAD
-    let mut output_len = if let Some(c_r) = c_r {
-        let c_r = c_r.as_cbor();
-        output[..c_r.len()].copy_from_slice(c_r);
-        c_r.len()
-    } else {
-        0 // no u8 encoded
-    };
-    output[output_len..output_len + id_cred.len()].copy_from_slice(&id_cred);
-    output[output_len + id_cred.len()] = CBOR_BYTE_STRING;
-    output[output_len + id_cred.len() + 1] = SHA256_DIGEST_LEN as u8;
-    output[output_len + id_cred.len() + 2..output_len + id_cred.len() + 2 + th.len()]
-        .copy_from_slice(&th[..]);
-    output[output_len + id_cred.len() + 2 + th.len()
-        ..output_len + id_cred.len() + 2 + th.len() + cred.len()]
-        .copy_from_slice(cred);
-
-    output_len = output_len + id_cred.len() + 2 + th.len() + cred.len();
-
-    for e in ead {
-        if e.value.is_some() {
-            let encoded_ead = encode_ead_item(&e).unwrap();
-            output[output_len..output_len + encoded_ead.len()]
-                .copy_from_slice(encoded_ead.as_slice());
-            output_len += encoded_ead.len()
-        }
-    }
-=======
     if let Some(c_r) = c_r {
         output.extend_from_slice(c_r.as_cbor()).unwrap();
     }
@@ -901,12 +868,13 @@
     output.push(SHA256_DIGEST_LEN as u8).unwrap();
     output.extend_from_slice(th).unwrap();
     output.extend_from_slice(cred).unwrap();
->>>>>>> be15b0bd
-
-    if let Some(ead) = ead {
-        output
-            .extend_from_slice(encode_ead_item(ead).unwrap().as_slice())
-            .unwrap(); // NOTE: this re-encoding could be avoided by passing just a reference to ead in the decrypted plaintext
+
+    for e in ead {
+        if e.value.is_some() {
+            output
+                .extend_from_slice(encode_ead_item(&e).unwrap().as_slice())
+                .unwrap(); // NOTE: this re-encoding could be avoided by passing just a reference to ead in the decrypted plaintext
+        }
     }
 
     output
