#![no_std]

use core::marker::PhantomData;
use edhoc_consts::*;
use edhoc_crypto_trait::Crypto as CryptoTrait;
use edhoc_ead::*;

pub fn edhoc_exporter(
    state: &State<Completed>,
    crypto: &mut impl CryptoTrait,
    label: u8,
    context: &BytesMaxContextBuffer,
    context_len: usize,
    length: usize,
) -> BytesMaxBuffer {
    let State(
        _current_state,
        _x_or_y,
        _c_i,
        _gy_or_gx,
        _prk_3e2m,
        _prk_4e3m,
        _prk_out,
        prk_exporter,
        _h_message_1,
        _th_3,
    ) = state;

    edhoc_kdf(crypto, &prk_exporter, label, context, context_len, length)
}

pub fn edhoc_key_update(
    state: &mut State<Completed>,
    crypto: &mut impl CryptoTrait,
    context: &BytesMaxContextBuffer,
    context_len: usize,
) -> BytesHashLen {
    let State(
        _current_state,
        _x_or_y,
        _c_i,
        _gy_or_gx,
        _prk_3e2m,
        _prk_4e3m,
        mut prk_out,
        mut prk_exporter,
        _h_message_1,
        _th_3,
    ) = state;

    let mut prk_new_buf: BytesMaxBuffer = [0x00; MAX_BUFFER_LEN];

    // new PRK_out
    prk_new_buf = edhoc_kdf(
        crypto,
        &prk_out,
        11u8,
        context,
        context_len,
        SHA256_DIGEST_LEN,
    );
    prk_out[..SHA256_DIGEST_LEN].copy_from_slice(&prk_new_buf[..SHA256_DIGEST_LEN]);

    // new PRK_exporter
    prk_new_buf = edhoc_kdf(
        crypto,
        &prk_out,
        10u8,
        &[0x00; MAX_KDF_CONTEXT_LEN],
        0,
        SHA256_DIGEST_LEN,
    );
    prk_exporter[..SHA256_DIGEST_LEN].copy_from_slice(&prk_new_buf[..SHA256_DIGEST_LEN]);

    prk_out
}

pub fn r_process_message_1(
    state: State<Start>,
    crypto: &mut impl CryptoTrait,
    message_1: &BufferMessage1,
) -> Result<State<ProcessedMessage1>, EDHOCError> {
    let State(
        _current_state,
        _y,
        mut c_i,
        g_x,
        _prk_3e2m,
        _prk_4e3m,
        _prk_out,
        _prk_exporter,
        mut h_message_1,
        _th_3,
    ) = state;

    // Step 1: decode message_1
    // g_x will be saved to the state
    let res = parse_message_1(message_1);

    if res.is_ok() {
        let (method, suites_i, suites_i_len, g_x, c_i, ead_1) = res.unwrap();
        // verify that the method is supported
        if method == EDHOC_METHOD {
            // Step 2: verify that the selected cipher suite is supported
            if suites_i[suites_i_len - 1] == EDHOC_SUPPORTED_SUITES[0] {
                // Step 3: If EAD is present make it available to the application
                let ead_success = if let Some(ead_1) = ead_1 {
                    r_process_ead_1(&ead_1, message_1).is_ok()
                } else {
                    true
                };
                if ead_success {
                    // hash message_1 and save the hash to the state to avoid saving the whole message
                    let mut message_1_buf: BytesMaxBuffer = [0x00; MAX_BUFFER_LEN];
                    message_1_buf[..message_1.len]
                        .copy_from_slice(&message_1.content[..message_1.len]);
                    h_message_1 = crypto.sha256_digest(&message_1_buf, message_1.len);

                    let state = State(
                        PhantomData,
                        _y,
                        c_i,
                        g_x,
                        _prk_3e2m,
                        _prk_4e3m,
                        _prk_out,
                        _prk_exporter,
                        h_message_1,
                        _th_3,
                    );
                    Ok(state)
                } else {
                    Err(EDHOCError::EADError)
                }
            } else {
                Err(EDHOCError::UnsupportedCipherSuite)
            }
        } else {
            Err(EDHOCError::UnsupportedMethod)
        }
    } else {
        Err(res.unwrap_err())
    }
}

pub fn r_prepare_message_2(
    state: State<ProcessedMessage1>,
    crypto: &mut impl CryptoTrait,
    cred_r: &[u8],
    r: &BytesP256ElemLen, // R's static private DH key
    y: BytesP256ElemLen,
    g_y: BytesP256ElemLen,
    c_r: u8,
) -> Result<(State<WaitMessage3>, BufferMessage2), EDHOCError> {
    let State(
        _current_state,
        mut _y,
        _c_i,
        g_x,
        mut prk_3e2m,
        _prk_4e3m,
        _prk_out,
        _prk_exporter,
        h_message_1,
        mut th_3,
    ) = state;

    let mut message_2: BufferMessage2 = BufferMessage2::new();

    // compute TH_2
    let th_2 = compute_th_2(crypto, &g_y, &h_message_1);

    // compute prk_3e2m
    let prk_2e = compute_prk_2e(crypto, &y, &g_x, &th_2);
    let salt_3e2m = compute_salt_3e2m(crypto, &prk_2e, &th_2);
    prk_3e2m = compute_prk_3e2m(crypto, &salt_3e2m, r, &g_x);

    // compute MAC_2
    let mac_2 = compute_mac_2(crypto, &prk_3e2m, &get_id_cred(cred_r), cred_r, &th_2);

    let ead_2 = r_prepare_ead_2();

    let id_cred_r = if ead_2.is_some() {
        // NOTE: assume EAD_2 is for zeroconf
        IdCred::FullCredential(cred_r)
    } else {
        let (_g_r, kid) = parse_cred(cred_r).unwrap(); // FIXME
        IdCred::CompactKid(kid)
    };

    // compute ciphertext_2
    let plaintext_2 = encode_plaintext_2(c_r, id_cred_r, &mac_2, &ead_2);

    // step is actually from processing of message_3
    // but we do it here to avoid storing plaintext_2 in State
    th_3 = compute_th_3(crypto, &th_2, &plaintext_2, cred_r);

    let mut ct: BufferCiphertext2 = BufferCiphertext2::new();
    ct.len = plaintext_2.len;
    ct.content[..ct.len].copy_from_slice(&plaintext_2.content[..ct.len]);

    let (ciphertext_2, ciphertext_2_len) =
        encrypt_decrypt_ciphertext_2(crypto, &prk_2e, &th_2, &ct);

    ct.content[..ct.len].copy_from_slice(&ciphertext_2[..ct.len]);

    message_2 = encode_message_2(&g_y, &ct);

    let state = State(
        PhantomData,
        y,
        _c_i,
        g_x,
        prk_3e2m,
        _prk_4e3m,
        _prk_out,
        _prk_exporter,
        h_message_1,
        th_3,
    );

    Ok((state, message_2))
}

// FIXME fetch ID_CRED_I and CRED_I based on kid
pub fn r_process_message_3(
    state: State<WaitMessage3>,
    crypto: &mut impl CryptoTrait,
    message_3: &BufferMessage3,
    cred_i_expected: Option<&[u8]>,
) -> Result<(State<Completed>, BytesHashLen), EDHOCError> {
    let State(
        _current_state,
        y,
        _c_i,
        _g_x,
        prk_3e2m,
        mut prk_4e3m,
        mut prk_out,
        mut prk_exporter,
        _h_message_1,
        th_3,
    ) = state;

<<<<<<< HEAD
    let mut error = EDHOCError::UnknownError;

    if current_state == EDHOCState::WaitMessage3 {
        let plaintext_3 = decrypt_message_3(crypto, &prk_3e2m, &th_3, message_3);

        if plaintext_3.is_ok() {
            let plaintext_3 = plaintext_3.unwrap();
            let decoded_p3_res = decode_plaintext_3(&plaintext_3);

            if decoded_p3_res.is_ok() {
                // The implementation currently supports the following two cases on handling the credentials:
                // 1. R receives a kid and has a corresponding CRED_x passed in as cred_i_expected
                // 2. R receives CRED_x by value in the message and uses it
                // TODO: add support for fetching CRED_x based on kid received in the message
                let (id_cred_i, mac_3, ead_3) = decoded_p3_res.unwrap();

                let cred_i = credential_check_or_fetch(cred_i_expected, id_cred_i);
                // IMPL: stop if credential_check_or_fetch returns Error
                if cred_i.is_ok() {
                    let (valid_cred_i, g_i) = cred_i.unwrap();
                    // Phase 2:
                    // - Process EAD_X items that have not been processed yet, and that can be processed before message verification
                    // IMPL: we are sure valid_cred_i is a full credential

                    // Step 3: If EAD is present make it available to the application
                    let ead_res = if let Some(ead_3) = ead_3 {
                        // IMPL: if EAD-zeroconf is present, then id_cred must contain a full credential
                        // at this point, in case of EAD = zeroconf, if it works it means that:
                        // - the Voucher has been verified
                        // - the received valid_cred_i (aka cred_i) has been authenticated
                        r_process_ead_3(ead_3)
                    } else {
                        Ok(())
                    };

                    if ead_res.is_ok() {
                        // verify mac_3

                        // compute salt_4e3m
                        let salt_4e3m = compute_salt_4e3m(crypto, &prk_3e2m, &th_3);
                        // TODO compute prk_4e3m
                        prk_4e3m = compute_prk_4e3m(crypto, &salt_4e3m, &y, &g_i);

                        // compute mac_3
                        let expected_mac_3 = compute_mac_3(
=======
    let mut g_i: BytesP256ElemLen = Default::default();
    let mut cred_i = None;

    let plaintext_3 = decrypt_message_3(crypto, &prk_3e2m, &th_3, message_3);

    if plaintext_3.is_ok() {
        let plaintext_3 = plaintext_3.unwrap();
        let decoded_p3_res = decode_plaintext_3(&plaintext_3);

        if decoded_p3_res.is_ok() {
            // The implementation currently supports the following two cases on handling the credentials:
            // 1. R receives a kid and has a corresponding CRED_x passed in as cred_i_expected
            // 2. R receives CRED_x by value in the message and uses it
            // TODO: add support for fetching CRED_x based on kid received in the message
            let (id_cred_i, mac_3, ead_3) = decoded_p3_res.unwrap();

            // Processing of auth credentials according to draft-tiloca-lake-implem-cons
            // Comments tagged with a number refer to steps in Section 4.3.1. of draft-tiloca-lake-implem-cons
            cred_i = if let Some(cred_i_expected) = cred_i_expected {
                // 1. Does ID_CRED_X point to a stored authentication credential? YES
                // IMPL: compare cred_i_expected with id_cred
                //   IMPL: assume cred_i_expected is well formed
                let (g_i_expected, kid_expected) = parse_cred(cred_i_expected).unwrap();
                g_i = g_i_expected;
                let credentials_match = match id_cred_i {
                    IdCred::CompactKid(kid) => kid == kid_expected,
                    IdCred::FullCredential(cred_i_received) => cred_i_expected == cred_i_received,
                };

                // 2. Is this authentication credential still valid?
                // IMPL,TODO: check cred_r_expected is still valid

                // Continue by considering CRED_X as the authentication credential of the other peer.
                // IMPL: ready to proceed, including process ead_2

                if credentials_match {
                    Some(cred_i_expected)
                } else {
                    None
                }
            } else {
                // 1. Does ID_CRED_X point to a stored authentication credential? NO
                // IMPL: cred_i_expected provided by application is None
                //       id_cred must be a full credential
                if let IdCred::FullCredential(cred_i_received) = id_cred_i {
                    // 3. Is the trust model Pre-knowledge-only? NO (hardcoded to NO for now)

                    // 4. Is the trust model Pre-knowledge + TOFU? YES (hardcoded to YES for now)

                    // 6. Validate CRED_X. Generally a CCS has to be validated only syntactically and semantically, unlike a certificate or a CWT.
                    //    Is the validation successful?
                    // IMPL: parse_cred(cred_r) and check it is valid
                    match parse_cred(cred_i_received) {
                        Ok((g_i_received, _kid_received)) => {
                            // 5. Is the authentication credential authorized for use in the context of this EDHOC session?
                            // IMPL,TODO: we just skip this step for now

                            // 7. Store CRED_X as valid and trusted.
                            //   Pair it with consistent credential identifiers, for each supported type of credential identifier.
                            // IMPL: cred_r = id_cred
                            g_i = g_i_received;
                            Some(cred_i_received)
                        }
                        Err(_) => None,
                    }
                } else {
                    // IMPL: should have gotten a full credential
                    None
                }
            };

            // 8. Is this authentication credential good to use in the context of this EDHOC session?
            // IMPL,TODO: we just skip this step for now

            // IMPL: stop if cred_r is None
            if let Some(valid_cred_i) = cred_i {
                // Phase 2:
                // - Process EAD_X items that have not been processed yet, and that can be processed before message verification
                // IMPL: we are sure valid_cred_i is a full credential

                // Step 3: If EAD is present make it available to the application
                let ead_res = if let Some(ead_3) = ead_3 {
                    // IMPL: if EAD-zeroconf is present, then id_cred must contain a full credential
                    // at this point, in case of EAD = zeroconf, if it works it means that:
                    // - the Voucher has been verified
                    // - the received valid_cred_i (aka cred_i) has been authenticated
                    r_process_ead_3(ead_3)
                } else {
                    Ok(())
                };

                if ead_res.is_ok() {
                    // verify mac_3

                    // compute salt_4e3m
                    let salt_4e3m = compute_salt_4e3m(crypto, &prk_3e2m, &th_3);
                    // TODO compute prk_4e3m
                    prk_4e3m = compute_prk_4e3m(crypto, &salt_4e3m, &y, &g_i);

                    // compute mac_3
                    let expected_mac_3 = compute_mac_3(
                        crypto,
                        &prk_4e3m,
                        &th_3,
                        &get_id_cred(valid_cred_i),
                        valid_cred_i,
                    );

                    // verify mac_3
                    if mac_3 == expected_mac_3 {
                        let th_4 = compute_th_4(crypto, &th_3, &plaintext_3, valid_cred_i);

                        let mut th_4_buf: BytesMaxContextBuffer = [0x00; MAX_KDF_CONTEXT_LEN];
                        th_4_buf[..th_4.len()].copy_from_slice(&th_4[..]);
                        // compute prk_out
                        // PRK_out = EDHOC-KDF( PRK_4e3m, 7, TH_4, hash_length )
                        let prk_out_buf = edhoc_kdf(
>>>>>>> b780a32b
                            crypto,
                            &prk_4e3m,
                            7u8,
                            &th_4_buf,
                            th_4.len(),
                            SHA256_DIGEST_LEN,
                        );
                        prk_out[..SHA256_DIGEST_LEN]
                            .copy_from_slice(&prk_out_buf[..SHA256_DIGEST_LEN]);

                        // compute prk_exporter from prk_out
                        // PRK_exporter  = EDHOC-KDF( PRK_out, 10, h'', hash_length )
                        let prk_exporter_buf = edhoc_kdf(
                            crypto,
                            &prk_out,
                            10u8,
                            &[0x00u8; MAX_KDF_CONTEXT_LEN],
                            0,
                            SHA256_DIGEST_LEN,
                        );
                        prk_exporter[..SHA256_DIGEST_LEN]
                            .copy_from_slice(&prk_exporter_buf[..SHA256_DIGEST_LEN]);

                        let state = State(
                            PhantomData,
                            y,
                            _c_i,
                            _g_x,
                            prk_3e2m,
                            prk_4e3m,
                            prk_out,
                            prk_exporter,
                            _h_message_1,
                            th_3,
                        );
                        Ok((state, prk_out))
                    } else {
                        Err(EDHOCError::MacVerificationFailed)
                    }
                } else {
<<<<<<< HEAD
                    error = cred_i.unwrap_err();
=======
                    Err(EDHOCError::EADError)
>>>>>>> b780a32b
                }
            } else {
                Err(EDHOCError::UnknownPeer)
            }
        } else {
            Err(decoded_p3_res.unwrap_err())
        }
    } else {
        // error handling for err = decrypt_message_3(&prk_3e2m, &th_3, message_3);
        Err(plaintext_3.unwrap_err())
    }
}

pub fn i_prepare_message_1(
    state: State<Start>,
    crypto: &mut impl CryptoTrait,
    x: BytesP256ElemLen,
    g_x: BytesP256ElemLen,
    c_i: u8,
) -> Result<(State<WaitMessage2>, BufferMessage1), EDHOCError> {
    let State(
        _current_state,
        mut _x,
        mut _c_i,
        _g_y,
        _prk_3e2m,
        _prk_4e3m,
        _prk_out,
        _prk_exporter,
        mut h_message_1,
        _th_3,
    ) = state;

    let mut message_1: BufferMessage1 = BufferMessage1::new();

    // we only support a single cipher suite which is already CBOR-encoded
    let mut suites_i: BytesSuites = [0x0; SUITES_LEN];
    suites_i[0..EDHOC_SUPPORTED_SUITES.len()].copy_from_slice(&EDHOC_SUPPORTED_SUITES[..]);

    let ead_1 = i_prepare_ead_1(&x, suites_i[suites_i.len() - 1]);

    // Encode message_1 as a sequence of CBOR encoded data items as specified in Section 5.2.1
    message_1 = encode_message_1(
        EDHOC_METHOD,
        &suites_i,
        EDHOC_SUPPORTED_SUITES.len(),
        &g_x,
        c_i,
        &ead_1,
    );

    let mut message_1_buf: BytesMaxBuffer = [0x00; MAX_BUFFER_LEN];
    message_1_buf[..message_1.len].copy_from_slice(&message_1.content[..message_1.len]);

    // hash message_1 here to avoid saving the whole message in the state
    h_message_1 = crypto.sha256_digest(&message_1_buf, message_1.len);

    let state = State(
        PhantomData,
        x,
        c_i,
        _g_y,
        _prk_3e2m,
        _prk_4e3m,
        _prk_out,
        _prk_exporter,
        h_message_1,
        _th_3,
    );

    Ok((state, message_1))
}

// returns c_r
pub fn i_process_message_2(
    state: State<WaitMessage2>,
    crypto: &mut impl CryptoTrait,
    message_2: &BufferMessage2,
    cred_r_expected: Option<&[u8]>,
    i: &BytesP256ElemLen, // I's static private DH key
) -> Result<(State<ProcessedMessage2>, u8, u8), EDHOCError> {
    let State(
        _current_state,
        x,
        _c_i,
        g_y,
        mut prk_3e2m,
        mut prk_4e3m,
        _prk_out,
        _prk_exporter,
        h_message_1,
        mut th_3,
    ) = state;

    let mut c_r = 0xffu8; // invalidate c_r
    let mut kid = 0xffu8; // invalidate kid

    let res = parse_message_2(message_2);
    if res.is_ok() {
        let (g_y, ciphertext_2) = res.unwrap();

        let th_2 = compute_th_2(crypto, &g_y, &h_message_1);

        // compute prk_2e
        let prk_2e = compute_prk_2e(crypto, &x, &g_y, &th_2);

        let (plaintext_2, plaintext_2_len) =
            encrypt_decrypt_ciphertext_2(crypto, &prk_2e, &th_2, &ciphertext_2);

        // decode plaintext_2
        let plaintext_2_decoded = decode_plaintext_2(&plaintext_2, plaintext_2_len);

<<<<<<< HEAD
            if plaintext_2_decoded.is_ok() {
                let (c_r_2, id_cred_r, mac_2, ead_2) = plaintext_2_decoded.unwrap();
                c_r = c_r_2;

                let cred_r = credential_check_or_fetch(cred_r_expected, id_cred_r);
                // IMPL: stop if credential_check_or_fetch returns Error
                if cred_r.is_ok() {
                    let (valid_cred_r, g_r) = cred_r.unwrap();
                    // Phase 2:
                    // - Process EAD_X items that have not been processed yet, and that can be processed before message verification
                    // IMPL: we are sure valid_cred_r is a full credential

                    // Step 3: If EAD is present make it available to the application
                    let ead_res = if let Some(ead_2) = ead_2 {
                        // IMPL: if EAD-zeroconf is present, then id_cred must contain a full credential
                        // at this point, in case of EAD = zeroconf, if it works it means that:
                        // - the Voucher has been verified
                        // - the received valid_cred_r (aka cred_v) has been authenticated
                        i_process_ead_2(ead_2, valid_cred_r, &h_message_1)
                    } else {
                        Ok(())
                    };
=======
        if plaintext_2_decoded.is_ok() {
            let (c_r_2, id_cred, mac_2, ead_2) = plaintext_2_decoded.unwrap();
            c_r = c_r_2;

            cred_r = if let Some(cred_r_expected) = cred_r_expected {
                // 1. Does ID_CRED_X point to a stored authentication credential? YES
                // IMPL: compare cred_r_expected with id_cred
                //   IMPL: assume cred_r_expected is well formed
                let (g_r_expected, kid_expected) = parse_cred(cred_r_expected).unwrap();
                g_r = g_r_expected;
                let credentials_match = match id_cred {
                    IdCred::CompactKid(kid) => kid == kid_expected,
                    IdCred::FullCredential(cred_r_received) => cred_r_expected == cred_r_received,
                };

                // 2. Is this authentication credential still valid?
                // IMPL,TODO: check cred_r_expected is still valid

                // Continue by considering CRED_X as the authentication credential of the other peer.
                // IMPL: ready to proceed, including process ead_2

                if credentials_match {
                    Some(cred_r_expected)
                } else {
                    None
                }
            } else {
                // 1. Does ID_CRED_X point to a stored authentication credential? NO
                // IMPL: cred_r_expected provided by application is None
                //       id_cred must be a full credential
                if let IdCred::FullCredential(cred_r_received) = id_cred {
                    // 3. Is the trust model Pre-knowledge-only? NO (hardcoded to NO for now)

                    // 4. Is the trust model Pre-knowledge + TOFU? YES (hardcoded to YES for now)

                    // 6. Validate CRED_X. Generally a CCS has to be validated only syntactically and semantically, unlike a certificate or a CWT.
                    //    Is the validation successful?
                    // IMPL: parse_cred(cred_r) and check it is valid
                    match parse_cred(cred_r_received) {
                        Ok((g_r_received, _kid_received)) => {
                            // 5. Is the authentication credential authorized for use in the context of this EDHOC session?
                            // IMPL,TODO: we just skip this step for now

                            // 7. Store CRED_X as valid and trusted.
                            //   Pair it with consistent credential identifiers, for each supported type of credential identifier.
                            // IMPL: cred_r = id_cred
                            g_r = g_r_received;
                            Some(cred_r_received)
                        }
                        Err(_) => None,
                    }
                } else {
                    // IMPL: should have gotten a full credential
                    None
                }
            };

            // 8. Is this authentication credential good to use in the context of this EDHOC session?
            // IMPL,TODO: we just skip this step for now

            // IMPL: stop if cred_r is None
            if let Some(valid_cred_r) = cred_r {
                // Phase 2:
                // - Process EAD_X items that have not been processed yet, and that can be processed before message verification
                // IMPL: we are sure valid_cred_r is a full credential

                // Step 3: If EAD is present make it available to the application
                let ead_res = if let Some(ead_2) = ead_2 {
                    // IMPL: if EAD-zeroconf is present, then id_cred must contain a full credential
                    // at this point, in case of EAD = zeroconf, if it works it means that:
                    // - the Voucher has been verified
                    // - the received valid_cred_r (aka cred_v) has been authenticated
                    i_process_ead_2(ead_2, valid_cred_r, &h_message_1)
                } else {
                    Ok(())
                };

                if ead_res.is_ok() {
                    // verify mac_2
                    let salt_3e2m = compute_salt_3e2m(crypto, &prk_2e, &th_2);

                    prk_3e2m = compute_prk_3e2m(crypto, &salt_3e2m, &x, &g_r);

                    let expected_mac_2 = compute_mac_2(
                        crypto,
                        &prk_3e2m,
                        &get_id_cred(valid_cred_r),
                        &valid_cred_r,
                        &th_2,
                    );

                    if mac_2 == expected_mac_2 {
                        // step is actually from processing of message_3
                        // but we do it here to avoid storing plaintext_2 in State
                        let mut pt2: BufferPlaintext2 = BufferPlaintext2::new();
                        pt2.content[..plaintext_2_len]
                            .copy_from_slice(&plaintext_2[..plaintext_2_len]);
                        pt2.len = plaintext_2_len;
                        th_3 = compute_th_3(crypto, &th_2, &pt2, &valid_cred_r);
                        // message 3 processing
>>>>>>> b780a32b

                        let salt_4e3m = compute_salt_4e3m(crypto, &prk_3e2m, &th_3);

                        prk_4e3m = compute_prk_4e3m(crypto, &salt_4e3m, i, &g_y);

                        let state = State(
                            PhantomData,
                            x,
                            _c_i,
                            g_y,
                            prk_3e2m,
                            prk_4e3m,
                            _prk_out,
                            _prk_exporter,
                            h_message_1,
                            th_3,
                        );

                        Ok((state, c_r, kid))
                    } else {
                        Err(EDHOCError::MacVerificationFailed)
                    }
                } else {
<<<<<<< HEAD
                    error = cred_r.unwrap_err();
=======
                    Err(EDHOCError::EADError)
>>>>>>> b780a32b
                }
            } else {
                Err(EDHOCError::UnknownPeer)
            }
        } else {
            Err(EDHOCError::ParsingError)
        }
    } else {
        Err(res.unwrap_err())
    }
}

pub fn i_prepare_message_3(
    state: State<ProcessedMessage2>,
    crypto: &mut impl CryptoTrait,
    id_cred_i: &BytesIdCred,
    cred_i: &[u8],
) -> Result<(State<Completed>, BufferMessage3, BytesHashLen), EDHOCError> {
    let State(
        _current_state,
        _x,
        _c_i,
        _g_y,
        prk_3e2m,
        prk_4e3m,
        mut prk_out,
        mut prk_exporter,
        _h_message_1,
        th_3,
    ) = state;

    let mut message_3: BufferMessage3 = BufferMessage3::new();

    let mac_3 = compute_mac_3(crypto, &prk_4e3m, &th_3, id_cred_i, cred_i);

    let ead_3 = i_prepare_ead_3();

    let plaintext_3 = encode_plaintext_3(id_cred_i, &mac_3, &ead_3);
    message_3 = encrypt_message_3(crypto, &prk_3e2m, &th_3, &plaintext_3);

    let th_4 = compute_th_4(crypto, &th_3, &plaintext_3, cred_i);

    let mut th_4_buf: BytesMaxContextBuffer = [0x00; MAX_KDF_CONTEXT_LEN];
    th_4_buf[..th_4.len()].copy_from_slice(&th_4[..]);

    // compute prk_out
    // PRK_out = EDHOC-KDF( PRK_4e3m, 7, TH_4, hash_length )
    let prk_out_buf = edhoc_kdf(
        crypto,
        &prk_4e3m,
        7u8,
        &th_4_buf,
        th_4.len(),
        SHA256_DIGEST_LEN,
    );
    prk_out[..SHA256_DIGEST_LEN].copy_from_slice(&prk_out_buf[..SHA256_DIGEST_LEN]);

    // compute prk_exporter from prk_out
    // PRK_exporter  = EDHOC-KDF( PRK_out, 10, h'', hash_length )
    let prk_exporter_buf = edhoc_kdf(
        crypto,
        &prk_out,
        10u8,
        &[0x00; MAX_KDF_CONTEXT_LEN],
        0,
        SHA256_DIGEST_LEN,
    );
    prk_exporter[..SHA256_DIGEST_LEN].copy_from_slice(&prk_exporter_buf[..SHA256_DIGEST_LEN]);

    let state = State(
        PhantomData,
        _x,
        _c_i,
        _g_y,
        prk_3e2m,
        prk_4e3m,
        prk_out,
        prk_exporter,
        _h_message_1,
        th_3,
    );

    Ok((state, message_3, prk_out))
}

// Implements auth credential checking according to draft-tiloca-lake-implem-cons
fn credential_check_or_fetch<'a>(
    cred_expected: Option<&'a [u8]>,
    id_cred_received: IdCred<'a>,
) -> Result<(&'a [u8], BytesP256ElemLen), EDHOCError> {
    let mut public_key: BytesP256ElemLen = Default::default();

    // Processing of auth credentials according to draft-tiloca-lake-implem-cons
    // Comments tagged with a number refer to steps in Section 4.3.1. of draft-tiloca-lake-implem-cons
    if let Some(cred_expected) = cred_expected {
        // 1. Does ID_CRED_X point to a stored authentication credential? YES
        // IMPL: compare cred_i_expected with id_cred
        //   IMPL: assume cred_i_expected is well formed
        let (public_key_expected, kid_expected) = parse_cred(cred_expected).unwrap();
        public_key = public_key_expected;
        let credentials_match = match id_cred_received {
            IdCred::CompactKid(kid_received) => kid_received == kid_expected,
            IdCred::FullCredential(cred_received) => cred_expected == cred_received,
        };

        // 2. Is this authentication credential still valid?
        // IMPL,TODO: check cred_r_expected is still valid

        // Continue by considering CRED_X as the authentication credential of the other peer.
        // IMPL: ready to proceed, including process ead_2

        if credentials_match {
            Ok((cred_expected, public_key))
        } else {
            Err(EDHOCError::UnknownPeer)
        }
    } else {
        // 1. Does ID_CRED_X point to a stored authentication credential? NO
        // IMPL: cred_i_expected provided by application is None
        //       id_cred must be a full credential
        if let IdCred::FullCredential(cred_received) = id_cred_received {
            // 3. Is the trust model Pre-knowledge-only? NO (hardcoded to NO for now)

            // 4. Is the trust model Pre-knowledge + TOFU? YES (hardcoded to YES for now)

            // 6. Validate CRED_X. Generally a CCS has to be validated only syntactically and semantically, unlike a certificate or a CWT.
            //    Is the validation successful?
            // IMPL: parse_cred(cred_r) and check it is valid
            match parse_cred(cred_received) {
                Ok((public_key_received, _kid_received)) => {
                    // 5. Is the authentication credential authorized for use in the context of this EDHOC session?
                    // IMPL,TODO: we just skip this step for now

                    // 7. Store CRED_X as valid and trusted.
                    //   Pair it with consistent credential identifiers, for each supported type of credential identifier.
                    // IMPL: cred_r = id_cred
                    public_key = public_key_received;
                    Ok((cred_received, public_key))
                }
                Err(_) => Err(EDHOCError::UnknownPeer),
            }
        } else {
            // IMPL: should have gotten a full credential
            Err(EDHOCError::UnknownPeer)
        }
    }

    // 8. Is this authentication credential good to use in the context of this EDHOC session?
    // IMPL,TODO: we just skip this step for now
}

fn encode_ead_item(ead_1: &EADItem) -> EdhocMessageBuffer {
    let mut output = EdhocMessageBuffer::new();

    // encode label
    if ead_1.is_critical {
        output.content[0] = ead_1.label + CBOR_NEG_INT_1BYTE_START - 1;
    } else {
        output.content[0] = ead_1.label;
    }
    output.len = 1;

    // encode value
    if let Some(ead_1_value) = &ead_1.value {
        output.content[1..1 + ead_1_value.len]
            .copy_from_slice(&ead_1_value.content[..ead_1_value.len]);
        output.len += ead_1_value.len;
    }

    output
}

fn encode_message_1(
    method: u8,
    suites: &BytesSuites,
    suites_len: usize,
    g_x: &BytesP256ElemLen,
    c_i: u8,
    ead_1: &Option<EADItem>,
) -> BufferMessage1 {
    let mut output = BufferMessage1::new();
    let mut raw_suites_len: usize = 0;

    output.content[0] = method; // CBOR unsigned int less than 24 is encoded verbatim

    if suites_len == 1 {
        // only one suite, will be encoded as a single integer
        if suites[0] <= CBOR_UINT_1BYTE {
            output.content[1] = suites[0];
            raw_suites_len = 1;
        } else {
            output.content[1] = CBOR_UINT_1BYTE;
            output.content[2] = suites[0]; // assume it is smaller than 255, which all suites are
            raw_suites_len = 2;
        }
    } else {
        // several suites, will be encoded as an array
        output.content[1] = CBOR_MAJOR_ARRAY + (suites_len as u8);
        raw_suites_len += 1;
        for i in 0..suites_len {
            if suites[i] <= CBOR_UINT_1BYTE {
                output.content[1 + raw_suites_len] = suites[i];
                raw_suites_len += 1;
            } else {
                output.content[1 + raw_suites_len] = CBOR_UINT_1BYTE;
                output.content[2 + raw_suites_len] = suites[i];
                raw_suites_len += 2;
            }
        }
    };

    output.content[1 + raw_suites_len] = CBOR_BYTE_STRING; // CBOR byte string magic number
    output.content[2 + raw_suites_len] = P256_ELEM_LEN as u8; // length of the byte string
    output.content[3 + raw_suites_len..3 + raw_suites_len + P256_ELEM_LEN]
        .copy_from_slice(&g_x[..]);
    output.content[3 + raw_suites_len + P256_ELEM_LEN] = c_i;
    output.len = 3 + raw_suites_len + P256_ELEM_LEN + 1;

    if let Some(ead_1) = ead_1 {
        let ead_1 = encode_ead_item(ead_1);
        output.content[output.len..output.len + ead_1.len]
            .copy_from_slice(&ead_1.content[..ead_1.len]);
        output.len += ead_1.len;
    }

    output
}

fn parse_message_2(
    rcvd_message_2: &BufferMessage2,
) -> Result<(BytesP256ElemLen, BufferCiphertext2), EDHOCError> {
    // FIXME decode negative integers as well
    let mut g_y: BytesP256ElemLen = [0x00; P256_ELEM_LEN];
    let mut ciphertext_2: BufferCiphertext2 = BufferCiphertext2::new();

    // ensure the whole message is a single CBOR sequence
    if is_cbor_bstr_2bytes_prefix(rcvd_message_2.content[0])
        && rcvd_message_2.content[1] == (rcvd_message_2.len as u8 - 2)
    {
        g_y[..].copy_from_slice(&rcvd_message_2.content[2..2 + P256_ELEM_LEN]);

        ciphertext_2.len = rcvd_message_2.len - P256_ELEM_LEN - 2; // len - gy_len - 2
        ciphertext_2.content[..ciphertext_2.len].copy_from_slice(
            &rcvd_message_2.content[2 + P256_ELEM_LEN..2 + P256_ELEM_LEN + ciphertext_2.len],
        );

        Ok((g_y, ciphertext_2))
    } else {
        Err(EDHOCError::ParsingError)
    }
}

fn encode_message_2(g_y: &BytesP256ElemLen, ciphertext_2: &BufferCiphertext2) -> BufferMessage2 {
    let mut output: BufferMessage2 = BufferMessage2::new();

    output.content[0] = CBOR_BYTE_STRING;
    output.content[1] = P256_ELEM_LEN as u8 + ciphertext_2.len as u8;
    output.content[2..2 + P256_ELEM_LEN].copy_from_slice(&g_y[..]);
    output.content[2 + P256_ELEM_LEN..2 + P256_ELEM_LEN + ciphertext_2.len]
        .copy_from_slice(&ciphertext_2.content[..ciphertext_2.len]);

    output.len = 2 + P256_ELEM_LEN + ciphertext_2.len;
    output
}

fn compute_th_2(
    crypto: &mut impl CryptoTrait,
    g_y: &BytesP256ElemLen,
    h_message_1: &BytesHashLen,
) -> BytesHashLen {
    let mut message: BytesMaxBuffer = [0x00; MAX_BUFFER_LEN];
    message[0] = CBOR_BYTE_STRING;
    message[1] = P256_ELEM_LEN as u8;
    message[2..2 + P256_ELEM_LEN].copy_from_slice(g_y);
    message[2 + P256_ELEM_LEN] = CBOR_BYTE_STRING;
    message[3 + P256_ELEM_LEN] = SHA256_DIGEST_LEN as u8;
    message[4 + P256_ELEM_LEN..4 + P256_ELEM_LEN + SHA256_DIGEST_LEN]
        .copy_from_slice(&h_message_1[..]);

    let len = 4 + P256_ELEM_LEN + SHA256_DIGEST_LEN;

    let th_2 = crypto.sha256_digest(&message, len);

    th_2
}

fn compute_th_3(
    crypto: &mut impl CryptoTrait,
    th_2: &BytesHashLen,
    plaintext_2: &BufferPlaintext2,
    cred_r: &[u8],
) -> BytesHashLen {
    let mut message: BytesMaxBuffer = [0x00; MAX_BUFFER_LEN];

    message[0] = CBOR_BYTE_STRING;
    message[1] = th_2.len() as u8;
    message[2..2 + th_2.len()].copy_from_slice(&th_2[..]);
    message[2 + th_2.len()..2 + th_2.len() + plaintext_2.len]
        .copy_from_slice(&plaintext_2.content[..plaintext_2.len]);
    message[2 + th_2.len() + plaintext_2.len..2 + th_2.len() + plaintext_2.len + cred_r.len()]
        .copy_from_slice(cred_r);

    let output = crypto.sha256_digest(&message, th_2.len() + 2 + plaintext_2.len + cred_r.len());

    output
}

fn compute_th_4(
    crypto: &mut impl CryptoTrait,
    th_3: &BytesHashLen,
    plaintext_3: &BufferPlaintext3,
    cred_i: &[u8],
) -> BytesHashLen {
    let mut message: BytesMaxBuffer = [0x00; MAX_BUFFER_LEN];

    message[0] = CBOR_BYTE_STRING;
    message[1] = th_3.len() as u8;
    message[2..2 + th_3.len()].copy_from_slice(&th_3[..]);
    message[2 + th_3.len()..2 + th_3.len() + plaintext_3.len]
        .copy_from_slice(&plaintext_3.content[..plaintext_3.len]);
    message[2 + th_3.len() + plaintext_3.len..2 + th_3.len() + plaintext_3.len + cred_i.len()]
        .copy_from_slice(cred_i);

    let output = crypto.sha256_digest(&message, th_3.len() + 2 + plaintext_3.len + cred_i.len());

    output
}

// TODO: consider moving this to a new 'edhoc crypto primitives' module
fn edhoc_kdf(
    crypto: &mut impl CryptoTrait,
    prk: &BytesHashLen,
    label: u8,
    context: &BytesMaxContextBuffer,
    context_len: usize,
    length: usize,
) -> BytesMaxBuffer {
    let (info, info_len) = encode_info(label, context, context_len, length);
    let output = crypto.hkdf_expand(prk, &info, info_len, length);
    output
}

fn decode_plaintext_3(
    plaintext_3: &BufferPlaintext3,
) -> Result<(IdCred, BytesMac3, Option<EADItem>), EDHOCError> {
    let kid: u8;
    let mut mac_3: BytesMac3 = [0x00; MAC_LENGTH_3];
    let id_cred_i: IdCred;

    // check ID_CRED_I and MAC_3
    let res = if (is_cbor_neg_int_1byte(plaintext_3.content[0])
        || is_cbor_uint_1byte(plaintext_3.content[0]))
    {
        // KID
        kid = plaintext_3.content[0usize];
        let id_cred_i = IdCred::CompactKid(plaintext_3.content[0usize]);
        Ok((1, id_cred_i))
    } else if is_cbor_bstr_2bytes_prefix(plaintext_3.content[0])
        && is_cbor_uint_2bytes(plaintext_3.content[1])
        && (plaintext_3.content[2] as usize) < plaintext_3.len
    {
        // full credential
        let cred_len = plaintext_3.content[2] as usize;
        id_cred_i = IdCred::FullCredential(&plaintext_3.content[3..3 + cred_len]);
        Ok((3 + cred_len, id_cred_i))
    } else {
        // error
        Err(())
    };

    if res.is_ok() {
        let (mut offset, id_cred_i) = res.unwrap();

        if (is_cbor_bstr_1byte_prefix(plaintext_3.content[1])) {
            // skip the CBOR magic byte as we know how long the MAC is
            offset += 1;
            mac_3[..].copy_from_slice(&plaintext_3.content[offset..offset + MAC_LENGTH_3]);

            // if there is still more to parse, the rest will be the EAD_3
            if plaintext_3.len > (offset + MAC_LENGTH_3) {
                // NOTE: since the current implementation only supports one EAD handler,
                // we assume only one EAD item
                let ead_res = parse_ead(plaintext_3, offset + MAC_LENGTH_3);
                if ead_res.is_ok() {
                    let ead_3 = ead_res.unwrap();
                    Ok((id_cred_i, mac_3, ead_3))
                } else {
                    Err(ead_res.unwrap_err())
                }
            } else if plaintext_3.len == (offset + MAC_LENGTH_3) {
                Ok((id_cred_i, mac_3, None))
            } else {
                Err(EDHOCError::ParsingError)
            }
        } else {
            Err(EDHOCError::ParsingError)
        }
    } else {
        Err(EDHOCError::ParsingError)
    }
}

fn encode_plaintext_3(
    id_cred_i: &BytesIdCred,
    mac_3: &BytesMac3,
    ead_3: &Option<EADItem>,
) -> BufferPlaintext3 {
    let mut plaintext_3: BufferPlaintext3 = BufferPlaintext3::new();

    // plaintext: P = ( ? PAD, ID_CRED_I / bstr / int, Signature_or_MAC_3, ? EAD_3 )
    plaintext_3.content[0] = id_cred_i[id_cred_i.len() - 1]; // hack: take the last byte of ID_CRED_I as KID
    plaintext_3.content[1] = CBOR_MAJOR_BYTE_STRING | MAC_LENGTH_3 as u8;
    plaintext_3.content[2..2 + mac_3.len()].copy_from_slice(&mac_3[..]);
    plaintext_3.len = 2 + mac_3.len();

    if let Some(ead_3) = ead_3 {
        let ead_3 = encode_ead_item(ead_3);
        plaintext_3.content[plaintext_3.len..plaintext_3.len + ead_3.len]
            .copy_from_slice(&ead_3.content[..ead_3.len]);
        plaintext_3.len += ead_3.len;
    }

    plaintext_3
}

fn encode_enc_structure(th_3: &BytesHashLen) -> BytesEncStructureLen {
    let mut encrypt0: Bytes8 = [0x00; 8];
    encrypt0[0] = 0x45u8; // 'E'
    encrypt0[1] = 0x6eu8; // 'n'
    encrypt0[2] = 0x63u8; // 'c'
    encrypt0[3] = 0x72u8; // 'r'
    encrypt0[4] = 0x79u8; // 'y'
    encrypt0[5] = 0x70u8; // 'p'
    encrypt0[6] = 0x74u8; // 't'
    encrypt0[7] = 0x30u8; // '0'

    let mut enc_structure: BytesEncStructureLen = [0x00; ENC_STRUCTURE_LEN];

    // encode Enc_structure from draft-ietf-cose-rfc8152bis Section 5.3
    enc_structure[0] = CBOR_MAJOR_ARRAY | 3 as u8; // 3 is the fixed number of elements in the array
    enc_structure[1] = CBOR_MAJOR_TEXT_STRING | encrypt0.len() as u8;
    enc_structure[2..2 + encrypt0.len()].copy_from_slice(&encrypt0[..]);
    enc_structure[encrypt0.len() + 2] = CBOR_MAJOR_BYTE_STRING | 0x00 as u8; // 0 for zero-length byte string
    enc_structure[encrypt0.len() + 3] = CBOR_BYTE_STRING; // byte string greater than 24
    enc_structure[encrypt0.len() + 4] = SHA256_DIGEST_LEN as u8;
    enc_structure[encrypt0.len() + 5..encrypt0.len() + 5 + th_3.len()].copy_from_slice(&th_3[..]);

    enc_structure
}

fn compute_k_3_iv_3(
    crypto: &mut impl CryptoTrait,
    prk_3e2m: &BytesHashLen,
    th_3: &BytesHashLen,
) -> (BytesCcmKeyLen, BytesCcmIvLen) {
    // K_3 = EDHOC-KDF( PRK_3e2m, 3, TH_3,      key_length )
    let mut k_3: BytesCcmKeyLen = [0x00; AES_CCM_KEY_LEN];
    let mut th_3_buf: BytesMaxContextBuffer = [0x00; MAX_KDF_CONTEXT_LEN];
    th_3_buf[..th_3.len()].copy_from_slice(&th_3[..]);
    let k_3_buf = edhoc_kdf(
        crypto,
        prk_3e2m,
        3u8,
        &th_3_buf,
        th_3.len(),
        AES_CCM_KEY_LEN,
    );
    k_3[..].copy_from_slice(&k_3_buf[..AES_CCM_KEY_LEN]);

    // IV_3 = EDHOC-KDF( PRK_3e2m, 4, TH_3,      iv_length )
    let mut iv_3: BytesCcmIvLen = [0x00; AES_CCM_IV_LEN];
    let iv_3_buf = edhoc_kdf(crypto, prk_3e2m, 4u8, &th_3_buf, th_3.len(), AES_CCM_IV_LEN);
    iv_3[..].copy_from_slice(&iv_3_buf[..AES_CCM_IV_LEN]);

    (k_3, iv_3)
}

// calculates ciphertext_3 wrapped in a cbor byte string
fn encrypt_message_3(
    crypto: &mut impl CryptoTrait,
    prk_3e2m: &BytesHashLen,
    th_3: &BytesHashLen,
    plaintext_3: &BufferPlaintext3,
) -> BufferMessage3 {
    let mut output: BufferMessage3 = BufferMessage3::new();
    output.len = 1 + plaintext_3.len + AES_CCM_TAG_LEN;
    output.content[0] = CBOR_MAJOR_BYTE_STRING | (plaintext_3.len + AES_CCM_TAG_LEN) as u8; // FIXME if plaintext_3.len + AES_CCM_TAG_LEN > 23, then should use CBOR_BYTE_STRING

    let enc_structure = encode_enc_structure(th_3);

    let (k_3, iv_3) = compute_k_3_iv_3(crypto, prk_3e2m, th_3);

    let ciphertext_3 = crypto.aes_ccm_encrypt_tag_8(&k_3, &iv_3, &enc_structure[..], plaintext_3);

    output.content[1..output.len].copy_from_slice(&ciphertext_3.content[..ciphertext_3.len]);

    output
}

fn decrypt_message_3(
    crypto: &mut impl CryptoTrait,
    prk_3e2m: &BytesHashLen,
    th_3: &BytesHashLen,
    message_3: &BufferMessage3,
) -> Result<BufferPlaintext3, EDHOCError> {
    let mut plaintext_3: BufferPlaintext3 = BufferPlaintext3::new();

    // decode message_3
    let len = (message_3.content[0usize] ^ CBOR_MAJOR_BYTE_STRING) as usize;

    let mut ciphertext_3: BufferCiphertext3 = BufferCiphertext3::new();
    ciphertext_3.len = len;
    ciphertext_3.content[..len].copy_from_slice(&message_3.content[1..1 + len]);

    let (k_3, iv_3) = compute_k_3_iv_3(crypto, prk_3e2m, th_3);

    let enc_structure = encode_enc_structure(th_3);

    let p3 = crypto.aes_ccm_decrypt_tag_8(&k_3, &iv_3, &enc_structure, &ciphertext_3);

    if p3.is_ok() {
        let p3 = p3.unwrap();
        plaintext_3.content[..p3.len].copy_from_slice(&p3.content[..p3.len]);
        plaintext_3.len = p3.len;

        Ok(plaintext_3)
    } else {
        Err(p3.unwrap_err())
    }
}

// output must hold id_cred.len() + cred.len()
fn encode_kdf_context(
    id_cred: &BytesIdCred,
    th: &BytesHashLen,
    cred: &[u8],
) -> (BytesMaxContextBuffer, usize) {
    // encode context in line
    // assumes ID_CRED_R and CRED_R are already CBOR-encoded
    let mut output: BytesMaxContextBuffer = [0x00; MAX_KDF_CONTEXT_LEN];
    output[..id_cred.len()].copy_from_slice(&id_cred[..]);
    output[id_cred.len()] = CBOR_BYTE_STRING;
    output[id_cred.len() + 1] = SHA256_DIGEST_LEN as u8;
    output[id_cred.len() + 2..id_cred.len() + 2 + th.len()].copy_from_slice(&th[..]);
    output[id_cred.len() + 2 + th.len()..id_cred.len() + 2 + th.len() + cred.len()]
        .copy_from_slice(&cred);

    let output_len = (id_cred.len() + 2 + SHA256_DIGEST_LEN + cred.len()) as usize;

    (output, output_len)
}

fn compute_mac_3(
    crypto: &mut impl CryptoTrait,
    prk_4e3m: &BytesHashLen,
    th_3: &BytesHashLen,
    id_cred_i: &BytesIdCred,
    cred_i: &[u8],
) -> BytesMac3 {
    // MAC_3 = EDHOC-KDF( PRK_4e3m, 6, context_3, mac_length_3 )
    let (context, context_len) = encode_kdf_context(id_cred_i, th_3, cred_i);

    // compute mac_3
    let output_buf = edhoc_kdf(
        crypto,
        prk_4e3m,
        6u8, // registered label for "MAC_3"
        &context,
        context_len,
        MAC_LENGTH_3,
    );

    let mut output: BytesMac3 = [0x00; MAC_LENGTH_3];
    output[..MAC_LENGTH_3].copy_from_slice(&output_buf[..MAC_LENGTH_3]);
    output
}

fn compute_mac_2(
    crypto: &mut impl CryptoTrait,
    prk_3e2m: &BytesHashLen,
    id_cred_r: &BytesIdCred,
    cred_r: &[u8],
    th_2: &BytesHashLen,
) -> BytesMac2 {
    // compute MAC_2
    let (context, context_len) = encode_kdf_context(id_cred_r, th_2, cred_r);

    // MAC_2 = EDHOC-KDF( PRK_3e2m, 2, context_2, mac_length_2 )
    let mut mac_2: BytesMac2 = [0x00; MAC_LENGTH_2];
    mac_2[..].copy_from_slice(
        &edhoc_kdf(
            crypto,
            prk_3e2m,
            2 as u8,
            &context,
            context_len,
            MAC_LENGTH_2,
        )[..MAC_LENGTH_2],
    );

    mac_2
}

fn decode_plaintext_2(
    plaintext_2: &BytesMaxBuffer,
    plaintext_2_len: usize,
) -> Result<(u8, IdCred, BytesMac2, Option<EADItem>), EDHOCError> {
    let mut id_cred_r: IdCred = IdCred::CompactKid(0xFF);
    let mut mac_2: BytesMac2 = [0x00; MAC_LENGTH_2];

    if (is_cbor_neg_int_1byte(plaintext_2[0]) || is_cbor_uint_1byte(plaintext_2[0])) {
        let c_r = plaintext_2[0];

        let res = if is_cbor_neg_int_1byte(plaintext_2[1]) || is_cbor_uint_1byte(plaintext_2[1]) {
            id_cred_r = IdCred::CompactKid(plaintext_2[1]);
            Ok(2)
        } else if is_cbor_bstr_2bytes_prefix(plaintext_2[1])
            && is_cbor_uint_2bytes(plaintext_2[2])
            && (plaintext_2[3] as usize) < plaintext_2_len
        {
            let cred_len = plaintext_2[3] as usize;
            id_cred_r = IdCred::FullCredential(&plaintext_2[4..4 + cred_len]);
            Ok(4 + cred_len)
        } else {
            Err(())
        };

        if res.is_ok() {
            let mut offset = res.unwrap();
            // skip cbor string byte as we know how long the string is
            offset += 1;
            mac_2[..].copy_from_slice(&plaintext_2[offset..offset + MAC_LENGTH_2]);

            // if there is still more to parse, the rest will be the EAD_2
            if plaintext_2_len > (offset + MAC_LENGTH_2) {
                // NOTE: since the current implementation only supports one EAD handler,
                // we assume only one EAD item
                let ead_res = parse_ead(
                    &plaintext_2[..plaintext_2_len].try_into().expect("too long"),
                    offset + MAC_LENGTH_2,
                );
                if ead_res.is_ok() {
                    let ead_2 = ead_res.unwrap();
                    Ok((c_r, id_cred_r, mac_2, ead_2))
                } else {
                    Err(ead_res.unwrap_err())
                }
            } else if plaintext_2_len == (offset + MAC_LENGTH_2) {
                Ok((c_r, id_cred_r, mac_2, None))
            } else {
                Err(EDHOCError::ParsingError)
            }
        } else {
            Err(EDHOCError::ParsingError)
        }
    } else {
        Err(EDHOCError::ParsingError)
    }
}

fn encode_plaintext_2(
    c_r: u8,
    id_cred_r: IdCred,
    mac_2: &BytesMac2,
    ead_2: &Option<EADItem>,
) -> BufferPlaintext2 {
    let mut plaintext_2: BufferPlaintext2 = BufferPlaintext2::new();
    let mut offset_cred = 0;
    plaintext_2.content[0] = c_r;

    let offset_cred = match id_cred_r {
        IdCred::CompactKid(kid) => {
            plaintext_2.content[1] = kid;
            2
        }
        IdCred::FullCredential(cred) => {
            plaintext_2.content[1] = CBOR_BYTE_STRING;
            plaintext_2.content[2] = CBOR_UINT_1BYTE;
            plaintext_2.content[3] = cred.len() as u8;
            plaintext_2.content[4..4 + cred.len()].copy_from_slice(cred);
            4 + cred.len()
        }
    };

    plaintext_2.content[offset_cred] = CBOR_MAJOR_BYTE_STRING | MAC_LENGTH_2 as u8;
    plaintext_2.content[1 + offset_cred..1 + offset_cred + mac_2.len()].copy_from_slice(&mac_2[..]);
    plaintext_2.len = 1 + offset_cred + mac_2.len();

    if let Some(ead_2) = ead_2 {
        let ead_2 = encode_ead_item(ead_2);
        plaintext_2.content[plaintext_2.len..plaintext_2.len + ead_2.len]
            .copy_from_slice(&ead_2.content[..ead_2.len]);
        plaintext_2.len += ead_2.len;
    }

    plaintext_2
}

fn encrypt_decrypt_ciphertext_2(
    crypto: &mut impl CryptoTrait,
    prk_2e: &BytesHashLen,
    th_2: &BytesHashLen,
    ciphertext_2: &BufferCiphertext2,
) -> (BytesMaxBuffer, usize) {
    // convert the transcript hash th_2 to BytesMaxContextBuffer type
    let mut th_2_context: BytesMaxContextBuffer = [0x00; MAX_KDF_CONTEXT_LEN];
    th_2_context[..th_2.len()].copy_from_slice(&th_2[..]);

    // KEYSTREAM_2 = EDHOC-KDF( PRK_2e,   0, TH_2,      plaintext_length )
    let keystream_2 = edhoc_kdf(
        crypto,
        prk_2e,
        0u8,
        &th_2_context,
        SHA256_DIGEST_LEN,
        ciphertext_2.len,
    );

    let mut plaintext_2: BytesMaxBuffer = [0x00; MAX_BUFFER_LEN];
    // decrypt/encrypt ciphertext_2
    for i in 0..ciphertext_2.len {
        plaintext_2[i] = ciphertext_2.content[i] ^ keystream_2[i];
    }

    (plaintext_2, ciphertext_2.len)
}

fn compute_salt_4e3m(
    crypto: &mut impl CryptoTrait,
    prk_3e2m: &BytesHashLen,
    th_3: &BytesHashLen,
) -> BytesHashLen {
    let mut th_3_context: BytesMaxContextBuffer = [0x00; MAX_KDF_CONTEXT_LEN];
    th_3_context[..th_3.len()].copy_from_slice(&th_3[..]);
    let salt_4e3m_buf = edhoc_kdf(
        crypto,
        prk_3e2m,
        5u8,
        &th_3_context,
        th_3.len(),
        SHA256_DIGEST_LEN,
    );
    let mut salt_4e3m: BytesHashLen = [0x00; SHA256_DIGEST_LEN];
    salt_4e3m[..].copy_from_slice(&salt_4e3m_buf[..SHA256_DIGEST_LEN]);

    salt_4e3m
}

fn compute_prk_4e3m(
    crypto: &mut impl CryptoTrait,
    salt_4e3m: &BytesHashLen,
    i: &BytesP256ElemLen,
    g_y: &BytesP256ElemLen,
) -> BytesHashLen {
    // compute g_rx from static R's public key and private ephemeral key
    let g_iy = crypto.p256_ecdh(i, g_y);
    let prk_4e3m = crypto.hkdf_extract(salt_4e3m, &g_iy);

    prk_4e3m
}

fn compute_salt_3e2m(
    crypto: &mut impl CryptoTrait,
    prk_2e: &BytesHashLen,
    th_2: &BytesHashLen,
) -> BytesHashLen {
    let mut th_2_context: BytesMaxContextBuffer = [0x00; MAX_KDF_CONTEXT_LEN];
    th_2_context[..th_2.len()].copy_from_slice(&th_2[..]);

    let salt_3e2m_buf = edhoc_kdf(
        crypto,
        prk_2e,
        1u8,
        &th_2_context,
        SHA256_DIGEST_LEN,
        SHA256_DIGEST_LEN,
    );

    let mut salt_3e2m: BytesHashLen = [0x00; SHA256_DIGEST_LEN];
    salt_3e2m[..].copy_from_slice(&salt_3e2m_buf[..SHA256_DIGEST_LEN]);

    salt_3e2m
}

fn compute_prk_3e2m(
    crypto: &mut impl CryptoTrait,
    salt_3e2m: &BytesHashLen,
    x: &BytesP256ElemLen,
    g_r: &BytesP256ElemLen,
) -> BytesHashLen {
    // compute g_rx from static R's public key and private ephemeral key
    let g_rx = crypto.p256_ecdh(x, g_r);
    let prk_3e2m = crypto.hkdf_extract(salt_3e2m, &g_rx);

    prk_3e2m
}

fn compute_prk_2e(
    crypto: &mut impl CryptoTrait,
    x: &BytesP256ElemLen,
    g_y: &BytesP256ElemLen,
    th_2: &BytesHashLen,
) -> BytesHashLen {
    // compute the shared secret
    let g_xy = crypto.p256_ecdh(x, g_y);
    // compute prk_2e as PRK_2e = HMAC-SHA-256( salt, G_XY )
    let prk_2e = crypto.hkdf_extract(th_2, &g_xy);

    prk_2e
}

#[cfg(test)]
mod tests {
    use super::*;
    use edhoc_crypto::default_crypto;
    use hexlit::hex;
    // test vectors (TV)

    // message_1 (first_time)
    const METHOD_TV_FIRST_TIME: u8 = 0x03;
    const SUITES_I_TV_FIRST_TIME: BytesSuites = hex!("060000000000000000");
    const G_X_TV_FIRST_TIME: BytesP256ElemLen =
        hex!("741a13d7ba048fbb615e94386aa3b61bea5b3d8f65f32620b749bee8d278efa9");
    const C_I_TV_FIRST_TIME: u8 = 0x0e;
    const MESSAGE_1_TV_FIRST_TIME: &str =
        "03065820741a13d7ba048fbb615e94386aa3b61bea5b3d8f65f32620b749bee8d278efa90e";

    // message_1 (second time)
    const METHOD_TV: u8 = 0x03;
    // manually modified test vector to include a single supported cipher suite
    const SUITES_I_TV: BytesSuites = hex!("060200000000000000");
    const G_X_TV: BytesP256ElemLen =
        hex!("8af6f430ebe18d34184017a9a11bf511c8dff8f834730b96c1b7c8dbca2fc3b6");
    const C_I_TV: u8 = 0x37;
    const MESSAGE_1_TV: &str =
        "0382060258208af6f430ebe18d34184017a9a11bf511c8dff8f834730b96c1b7c8dbca2fc3b637";
    // below are a few truncated messages for the purpose of testing cipher suites
    // message with one cipher suite (23..=255)
    const MESSAGE_1_TV_SUITE_ONLY_A: &str = "031818";
    // message with an array having two cipher suites with small values (0..=23)
    const MESSAGE_1_TV_SUITE_ONLY_B: &str = "03820201";
    // message with an array having two cipher suites, where one is a large value (23..=255)
    const MESSAGE_1_TV_SUITE_ONLY_C: &str = "0382021819";
    // message with an array having too many cipher suites (more than 9)
    const MESSAGE_1_TV_SUITE_ONLY_ERR: &str = "038A02020202020202020202";
    const EAD_DUMMY_LABEL_TV: u8 = 0x01;
    const EAD_DUMMY_VALUE_TV: &str = "cccccc";
    const EAD_DUMMY_CRITICAL_TV: &str = "20cccccc";
    const MESSAGE_1_WITH_DUMMY_EAD_NO_VALUE_TV: &str =
        "0382060258208af6f430ebe18d34184017a9a11bf511c8dff8f834730b96c1b7c8dbca2fc3b63701";
    const MESSAGE_1_WITH_DUMMY_EAD_TV: &str =
        "0382060258208af6f430ebe18d34184017a9a11bf511c8dff8f834730b96c1b7c8dbca2fc3b63701cccccc";
    const MESSAGE_1_WITH_DUMMY_CRITICAL_EAD_TV: &str =
        "0382060258208af6f430ebe18d34184017a9a11bf511c8dff8f834730b96c1b7c8dbca2fc3b63720cccccc";
    const PLAINTEXT_2_WITH_DUMMY_CRITICAL_EAD_TV: &str = "3248d0d1a594797d0aaf20cccccc";
    const PLAINTEXT_3_WITH_DUMMY_CRITICAL_EAD_TV: &str = "2b48ddf106b86fd22fe420cccccc";
    const G_Y_TV: BytesP256ElemLen =
        hex!("419701d7f00a26c2dc587a36dd752549f33763c893422c8ea0f955a13a4ff5d5");
    const C_R_TV: u8 = 0x27;
    const MESSAGE_2_TV: &str = "582b419701d7f00a26c2dc587a36dd752549f33763c893422c8ea0f955a13a4ff5d59862a11de42a95d785386a";
    const CIPHERTEXT_2_TV: &str = "9862a11de42a95d785386a";
    const H_MESSAGE_1_TV: BytesHashLen =
        hex!("ca02cabda5a8902749b42f711050bb4dbd52153e87527594b39f50cdf019888c");
    const TH_2_TV: BytesHashLen =
        hex!("356efd53771425e008f3fe3a86c83ff4c6b16e57028ff39d5236c182b202084b");
    const TH_3_TV: BytesHashLen =
        hex!("dfe5b065e64c72d226d500c12d49bee6dc4881ded0965e9bdf89d24a54f2e59a");
    const CIPHERTEXT_3_TV: &str = "473dd16077dd71d65b56e6bd71e7a49d6012";
    const TH_4_TV: BytesHashLen =
        hex!("baf60adbc500fce789af25b108ada2275575056c52c1c2036a2da4a643891cb4");
    const PRK_2E_TV: BytesP256ElemLen =
        hex!("5aa0d69f3e3d1e0c479f0b8a486690c9802630c3466b1dc92371c982563170b5");
    const CIPHERTEXT_2_LEN_TV: usize = MESSAGE_2_TV.len() / 2 - P256_ELEM_LEN - 2;
    const PLAINTEXT_2_LEN_TV: usize = CIPHERTEXT_2_LEN_TV;
    const KEYSTREAM_2_TV: [u8; PLAINTEXT_2_LEN_TV] = hex!("bf50e9e7bad0bb68173399");
    const PRK_3E2M_TV: BytesP256ElemLen =
        hex!("0ca3d3398296b3c03900987620c11f6fce70781c1d1219720f9ec08c122d8434");
    const CONTEXT_INFO_MAC_2_TV: [u8; 133] = hex!("a10441325820356efd53771425e008f3fe3a86c83ff4c6b16e57028ff39d5236c182b202084ba2026b6578616d706c652e65647508a101a501020241322001215820bbc34960526ea4d32e940cad2a234148ddc21791a12afbcbac93622046dd44f02258204519e257236b2a0ce2023f0931f1f386ca7afda64fcde0108c224c51eabf6072");
    const MAC_2_TV: BytesMac2 = hex!("fa5efa2ebf920bf3");
    const ID_CRED_I_TV: BytesIdCred = hex!("a104412b");
    const MAC_3_TV: BytesMac3 = hex!("a5eeb9effdabfc39");
    const MESSAGE_3_TV: &str = "52473dd16077dd71d65b56e6bd71e7a49d6012";
    const PRK_4E3M_TV: BytesP256ElemLen =
        hex!("e9cb832a240095d3d0643dbe12e9e2e7b18f0360a3172cea7ac0013ee240e072");
    const CRED_I_TV : [u8; 107] = hex!("a2027734322d35302d33312d46462d45462d33372d33322d333908a101a5010202412b2001215820ac75e9ece3e50bfc8ed60399889522405c47bf16df96660a41298cb4307f7eb62258206e5de611388a4b8a8211334ac7d37ecb52a387d257e6db3c2a93df21ff3affc8");
    const ID_CRED_R_TV: BytesIdCred = hex!("a1044132");
    const CRED_R_TV : [u8; 95] = hex!("a2026b6578616d706c652e65647508a101a501020241322001215820bbc34960526ea4d32e940cad2a234148ddc21791a12afbcbac93622046dd44f02258204519e257236b2a0ce2023f0931f1f386ca7afda64fcde0108c224c51eabf6072");
    const PLAINTEXT_2_TV: &str = "273248fa5efa2ebf920bf3";
    const SK_I_TV: BytesP256ElemLen =
        hex!("fb13adeb6518cee5f88417660841142e830a81fe334380a953406a1305e8706b");
    const X_TV: BytesP256ElemLen =
        hex!("368ec1f69aeb659ba37d5a8d45b21bdc0299dceaa8ef235f3ca42ce3530f9525");
    const G_R_TV: BytesP256ElemLen =
        hex!("bbc34960526ea4d32e940cad2a234148ddc21791a12afbcbac93622046dd44f0");
    const PLAINTEXT_3_TV: &str = "2b48a5eeb9effdabfc39";
    const SALT_3E2M_TV: BytesHashLen =
        hex!("af4e103a47cb3cf32570d5c25ad27732bd8d8178e9a69d061c31a27f8e3ca926");
    const SALT_4E3M_TV: BytesHashLen =
        hex!("84f8a2a9534ddd78dcc7e76e0d4df60bfad7cd3ad6e1d531c7f373a7eda52d1c");
    const G_XY_TV: BytesP256ElemLen =
        hex!("2f0cb7e860ba538fbf5c8bded009f6259b4b628fe1eb7dbe9378e5ecf7a824ba");
    const PRK_OUT_TV: BytesHashLen =
        hex!("6b2dae4032306571cfbc2e4f94a255fb9f1f3fb29ca6f379fec989d4fa90dcf0");
    const PRK_EXPORTER_TV: BytesHashLen =
        hex!("4f0a5a823d06d0005e1becda8a6e61f3c8c67a8b15da7d44d3585ec5854e91e2");
    const OSCORE_MASTER_SECRET_TV: BytesCcmKeyLen = hex!("8c409a332223ad900e44f3434d2d2ce3");
    const OSCORE_MASTER_SALT_TV: Bytes8 = hex!("6163f44be862adfa");

    // invalid test vectors, should result in a parsing error
    const MESSAGE_1_INVALID_ARRAY_TV: &str =
        "8403025820741a13d7ba048fbb615e94386aa3b61bea5b3d8f65f32620b749bee8d278efa90e";
    const MESSAGE_1_INVALID_C_I_TV: &str =
        "03025820741a13d7ba048fbb615e94386aa3b61bea5b3d8f65f32620b749bee8d278efa9410e";
    const MESSAGE_1_INVALID_CIPHERSUITE_TV: &str =
        "0381025820741a13d7ba048fbb615e94386aa3b61bea5b3d8f65f32620b749bee8d278efa90e";
    const MESSAGE_1_INVALID_TEXT_EPHEMERAL_KEY_TV: &str =
        "0302782020616972207370656564206F66206120756E6C6164656E207377616C6C6F77200e";
    const MESSAGE_2_INVALID_NUMBER_OF_CBOR_SEQUENCE_TV: &str =
        "5820419701d7f00a26c2dc587a36dd752549f33763c893422c8ea0f955a13a4ff5d54B9862a11de42a95d785386a";
    const PLAINTEXT_2_SURPLUS_MAP_ID_CRED_TV: &str = "27a10442321048fa5efa2ebf920bf3";
    const PLAINTEXT_2_SURPLUS_BSTR_ID_CRED_TV: &str = "27413248fa5efa2ebf920bf3";

    #[test]
    fn test_ecdh() {
        let g_xy = default_crypto().p256_ecdh(&X_TV, &G_Y_TV);

        assert_eq!(g_xy, G_XY_TV);
    }

    #[test]
    fn test_encode_message_1() {
        let suites_i_tv_len: usize = 2;
        let message_1 = encode_message_1(
            METHOD_TV,
            &SUITES_I_TV,
            suites_i_tv_len,
            &G_X_TV,
            C_I_TV,
            &None::<EADItem>,
        );

        assert_eq!(message_1.len, 39);
        assert_eq!(message_1, BufferMessage1::from_hex(MESSAGE_1_TV));
    }

    #[test]
    fn test_parse_suites_i() {
        let message_1_tv = BufferMessage1::from_hex(MESSAGE_1_TV);

        let res = parse_suites_i(&message_1_tv);
        assert!(res.is_ok());
        let (suites_i, suites_i_len, raw_suites_len) = res.unwrap();
        assert_eq!(suites_i, SUITES_I_TV);

        let res = parse_suites_i(&BufferMessage1::from_hex(MESSAGE_1_TV_SUITE_ONLY_A));
        assert!(res.is_ok());
        let (suites_i, suites_i_len, raw_suites_len) = res.unwrap();
        assert_eq!(suites_i[0], 0x18);

        let (suites_i, suites_i_len, raw_suites_len) =
            parse_suites_i(&BufferMessage1::from_hex(MESSAGE_1_TV_SUITE_ONLY_B)).unwrap();
        assert_eq!(suites_i_len, 2);
        assert_eq!(raw_suites_len, 3);
        assert_eq!(suites_i[0], 0x02);
        assert_eq!(suites_i[1], 0x01);

        let (suites_i, suites_i_len, raw_suites_len) =
            parse_suites_i(&BufferMessage1::from_hex(MESSAGE_1_TV_SUITE_ONLY_C)).unwrap();
        assert_eq!(suites_i_len, 2);
        assert_eq!(raw_suites_len, 4);
        assert_eq!(suites_i[0], 0x02);
        assert_eq!(suites_i[1], 0x19);

        let res = parse_suites_i(&BufferMessage1::from_hex(MESSAGE_1_TV_SUITE_ONLY_ERR));
        assert_eq!(res.unwrap_err(), EDHOCError::ParsingError);
    }

    #[test]
    fn test_parse_message_1() {
        let message_1_tv_first_time = BufferMessage1::from_hex(MESSAGE_1_TV_FIRST_TIME);
        let message_1_tv = BufferMessage1::from_hex(MESSAGE_1_TV);

        // first time message_1 parsing
        let res = parse_message_1(&message_1_tv_first_time);
        assert!(res.is_ok());
        let (method, suites_i, suites_i_len, g_x, c_i, ead_1) = res.unwrap();

        assert_eq!(method, METHOD_TV_FIRST_TIME);
        assert_eq!(suites_i, SUITES_I_TV_FIRST_TIME);
        assert_eq!(g_x, G_X_TV_FIRST_TIME);
        assert_eq!(c_i, C_I_TV_FIRST_TIME);
        assert!(ead_1.is_none());

        // second time message_1
        let res = parse_message_1(&message_1_tv);
        assert!(res.is_ok());
        let (method, suites_i, suites_i_len, g_x, c_i, ead_1) = res.unwrap();

        assert_eq!(method, METHOD_TV);
        assert_eq!(suites_i, SUITES_I_TV);
        assert_eq!(g_x, G_X_TV);
        assert_eq!(c_i, C_I_TV);
        assert!(ead_1.is_none());
    }

    #[test]
    fn test_parse_message_1_invalid_traces() {
        let message_1_tv = BufferMessage1::from_hex(MESSAGE_1_INVALID_ARRAY_TV);
        assert_eq!(
            parse_message_1(&message_1_tv).unwrap_err(),
            EDHOCError::ParsingError
        );

        let message_1_tv = BufferMessage1::from_hex(MESSAGE_1_INVALID_C_I_TV);
        assert_eq!(
            parse_message_1(&message_1_tv).unwrap_err(),
            EDHOCError::ParsingError
        );

        let message_1_tv = BufferMessage1::from_hex(MESSAGE_1_INVALID_CIPHERSUITE_TV);
        assert_eq!(
            parse_message_1(&message_1_tv).unwrap_err(),
            EDHOCError::ParsingError
        );

        let message_1_tv = BufferMessage1::from_hex(MESSAGE_1_INVALID_TEXT_EPHEMERAL_KEY_TV);
        assert_eq!(
            parse_message_1(&message_1_tv).unwrap_err(),
            EDHOCError::ParsingError
        );
    }

    #[test]
    fn test_parse_message_2_invalid_traces() {
        let message_2_tv = BufferMessage1::from_hex(MESSAGE_2_INVALID_NUMBER_OF_CBOR_SEQUENCE_TV);
        assert_eq!(
            parse_message_1(&message_2_tv).unwrap_err(),
            EDHOCError::ParsingError
        );
    }

    #[test]
    fn test_encode_message_2() {
        let ciphertext_2_tv = BufferCiphertext2::from_hex(CIPHERTEXT_2_TV);
        let message_2 = encode_message_2(&G_Y_TV, &ciphertext_2_tv);

        assert_eq!(message_2, BufferMessage2::from_hex(MESSAGE_2_TV));
    }

    #[test]
    fn test_parse_message_2() {
        let ciphertext_2_tv = BufferCiphertext2::from_hex(CIPHERTEXT_2_TV);
        let ret = parse_message_2(&BufferMessage2::from_hex(MESSAGE_2_TV));
        assert!(ret.is_ok());
        let (g_y, ciphertext_2) = ret.unwrap();

        assert_eq!(g_y, G_Y_TV);
        assert_eq!(ciphertext_2, ciphertext_2_tv);
    }

    #[test]
    fn test_compute_th_2() {
        let th_2 = compute_th_2(&mut default_crypto(), &G_Y_TV, &H_MESSAGE_1_TV);
        assert_eq!(th_2, TH_2_TV);
    }

    #[test]
    fn test_compute_th_3() {
        let plaintext_2_tv = BufferPlaintext2::from_hex(PLAINTEXT_2_TV);

        let th_3 = compute_th_3(&mut default_crypto(), &TH_2_TV, &plaintext_2_tv, &CRED_R_TV);
        assert_eq!(th_3, TH_3_TV);
    }

    #[test]
    fn test_compute_th_4() {
        let plaintext_3_tv = BufferPlaintext3::from_hex(PLAINTEXT_3_TV);

        let th_4 = compute_th_4(&mut default_crypto(), &TH_3_TV, &plaintext_3_tv, &CRED_I_TV);
        assert_eq!(th_4, TH_4_TV);
    }

    #[test]
    fn test_edhoc_kdf() {
        let mut th_2_context_tv: BytesMaxContextBuffer = [0x00u8; MAX_KDF_CONTEXT_LEN];
        th_2_context_tv[..TH_2_TV.len()].copy_from_slice(&TH_2_TV[..]);
        const LEN_TV: usize = PLAINTEXT_2_LEN_TV;

        let output = edhoc_kdf(
            &mut default_crypto(),
            &PRK_2E_TV,
            0u8,
            &th_2_context_tv,
            SHA256_DIGEST_LEN,
            LEN_TV,
        );
        for i in 0..KEYSTREAM_2_TV.len() {
            assert_eq!(KEYSTREAM_2_TV[i], output[i]);
        }

        let mut context_info_mac_2: BytesMaxContextBuffer = [0x00u8; MAX_KDF_CONTEXT_LEN];
        context_info_mac_2[..CONTEXT_INFO_MAC_2_TV.len()]
            .copy_from_slice(&CONTEXT_INFO_MAC_2_TV[..]);

        let output_2 = edhoc_kdf(
            &mut default_crypto(),
            &PRK_3E2M_TV,
            2u8,
            &context_info_mac_2,
            CONTEXT_INFO_MAC_2_TV.len(),
            MAC_LENGTH_2,
        );

        for i in 0..MAC_2_TV.len() {
            assert_eq!(MAC_2_TV[i], output_2[i]);
        }
    }

    #[test]
    fn test_encrypt_message_3() {
        let plaintext_3_tv = BufferPlaintext3::from_hex(PLAINTEXT_3_TV);
        let message_3_tv = BufferMessage3::from_hex(MESSAGE_3_TV);

        let message_3 = encrypt_message_3(
            &mut default_crypto(),
            &PRK_3E2M_TV,
            &TH_3_TV,
            &plaintext_3_tv,
        );
        assert_eq!(message_3, message_3_tv);
    }

    #[test]
    fn test_decrypt_message_3() {
        let plaintext_3_tv = BufferPlaintext3::from_hex(PLAINTEXT_3_TV);
        let message_3_tv = BufferMessage3::from_hex(MESSAGE_3_TV);

        let plaintext_3 =
            decrypt_message_3(&mut default_crypto(), &PRK_3E2M_TV, &TH_3_TV, &message_3_tv);
        assert!(plaintext_3.is_ok());
        assert_eq!(plaintext_3.unwrap(), plaintext_3_tv);
    }

    #[test]
    fn test_compute_mac_3() {
        let mac_3 = compute_mac_3(
            &mut default_crypto(),
            &PRK_4E3M_TV,
            &TH_3_TV,
            &ID_CRED_I_TV,
            &CRED_I_TV,
        );
        assert_eq!(mac_3, MAC_3_TV);
    }

    #[test]
    fn test_compute_and_verify_mac_2() {
        let rcvd_mac_2 = compute_mac_2(
            &mut default_crypto(),
            &PRK_3E2M_TV,
            &ID_CRED_R_TV,
            &CRED_R_TV,
            &TH_2_TV,
        );

        assert_eq!(rcvd_mac_2, MAC_2_TV);
    }

    #[test]
    fn test_encode_plaintext_2() {
        let plaintext_2_tv = BufferPlaintext2::from_hex(PLAINTEXT_2_TV);
        let plaintext_2 = encode_plaintext_2(
            C_R_TV,
            IdCred::CompactKid(ID_CRED_R_TV[ID_CRED_R_TV.len() - 1]),
            &MAC_2_TV,
            &None::<EADItem>,
        );

        assert_eq!(plaintext_2, plaintext_2_tv);
    }

    #[test]
    fn test_parse_plaintext_2_invalid_traces() {
        let plaintext_2_tv = BufferPlaintext2::from_hex(PLAINTEXT_2_SURPLUS_MAP_ID_CRED_TV);
        let mut plaintext_2_tv_buffer: BytesMaxBuffer = [0x00u8; MAX_BUFFER_LEN];
        plaintext_2_tv_buffer[..plaintext_2_tv.len]
            .copy_from_slice(&plaintext_2_tv.content[..plaintext_2_tv.len]);
        let ret = decode_plaintext_2(&plaintext_2_tv_buffer, plaintext_2_tv.len);
        assert_eq!(ret.unwrap_err(), EDHOCError::ParsingError);

        let plaintext_2_tv = BufferPlaintext2::from_hex(PLAINTEXT_2_SURPLUS_BSTR_ID_CRED_TV);
        let mut plaintext_2_tv_buffer: BytesMaxBuffer = [0x00u8; MAX_BUFFER_LEN];
        plaintext_2_tv_buffer[..plaintext_2_tv.len]
            .copy_from_slice(&plaintext_2_tv.content[..plaintext_2_tv.len]);
        let ret = decode_plaintext_2(&plaintext_2_tv_buffer, plaintext_2_tv.len);
        assert_eq!(ret.unwrap_err(), EDHOCError::ParsingError);
    }

    #[test]
    fn test_decode_plaintext_2() {
        let plaintext_2_tv = BufferPlaintext2::from_hex(PLAINTEXT_2_TV);
        let mut plaintext_2_tv_buffer: BytesMaxBuffer = [0x00u8; MAX_BUFFER_LEN];
        plaintext_2_tv_buffer[..plaintext_2_tv.len]
            .copy_from_slice(&plaintext_2_tv.content[..plaintext_2_tv.len]);
        let ead_2_tv = [0x00u8; 0];

        let plaintext_2 = decode_plaintext_2(&plaintext_2_tv_buffer, PLAINTEXT_2_LEN_TV);
        assert!(plaintext_2.is_ok());
        let (c_r, id_cred_r, mac_2, ead_2) = plaintext_2.unwrap();
        assert_eq!(c_r, C_R_TV);
        let id_cred_r = match id_cred_r {
            IdCred::CompactKid(id_cred_r) => id_cred_r,
            _ => panic!("Invalid ID_CRED_R"),
        };
        assert_eq!(id_cred_r, ID_CRED_R_TV[3]);
        assert_eq!(mac_2, MAC_2_TV);
        assert!(ead_2.is_none());
    }

    #[test]
    fn test_encrypt_decrypt_ciphertext_2() {
        let plaintext_2_tv = BufferPlaintext2::from_hex(PLAINTEXT_2_TV);
        let ciphertext_2_tv = BufferPlaintext2::from_hex(CIPHERTEXT_2_TV);
        // test decryption
        let (plaintext_2, plaintext_2_len) = encrypt_decrypt_ciphertext_2(
            &mut default_crypto(),
            &PRK_2E_TV,
            &TH_2_TV,
            &ciphertext_2_tv,
        );

        assert_eq!(plaintext_2_len, PLAINTEXT_2_LEN_TV);
        for i in 0..PLAINTEXT_2_LEN_TV {
            assert_eq!(plaintext_2[i], plaintext_2_tv.content[i]);
        }

        let mut plaintext_2_tmp: BufferCiphertext2 = BufferCiphertext2::new();
        plaintext_2_tmp.len = plaintext_2_len;
        plaintext_2_tmp.content[..plaintext_2_len].copy_from_slice(&plaintext_2[..plaintext_2_len]);

        // test encryption
        let (ciphertext_2, ciphertext_2_len) = encrypt_decrypt_ciphertext_2(
            &mut default_crypto(),
            &PRK_2E_TV,
            &TH_2_TV,
            &plaintext_2_tmp,
        );

        assert_eq!(ciphertext_2_len, CIPHERTEXT_2_LEN_TV);
        for i in 0..CIPHERTEXT_2_LEN_TV {
            assert_eq!(ciphertext_2[i], ciphertext_2_tv.content[i]);
        }
    }

    #[test]
    fn test_compute_prk_4e3m() {
        let prk_4e3m = compute_prk_4e3m(&mut default_crypto(), &SALT_4E3M_TV, &SK_I_TV, &G_Y_TV);
        assert_eq!(prk_4e3m, PRK_4E3M_TV);
    }

    #[test]
    fn test_compute_prk_3e2m() {
        let prk_3e2m = compute_prk_3e2m(&mut default_crypto(), &SALT_3E2M_TV, &X_TV, &G_R_TV);
        assert_eq!(prk_3e2m, PRK_3E2M_TV);
    }

    #[test]
    fn test_compute_prk_2e() {
        let prk_2e = compute_prk_2e(&mut default_crypto(), &X_TV, &G_Y_TV, &TH_2_TV);
        assert_eq!(prk_2e, PRK_2E_TV);
    }

    #[test]
    fn test_encode_plaintext_3() {
        let plaintext_3_tv = BufferPlaintext3::from_hex(PLAINTEXT_3_TV);
        let plaintext_3 = encode_plaintext_3(&ID_CRED_I_TV, &MAC_3_TV, &None::<EADItem>);
        assert_eq!(plaintext_3, plaintext_3_tv);
    }

    #[test]
    fn test_decode_plaintext_3() {
        let plaintext_3_tv = BufferPlaintext3::from_hex(PLAINTEXT_3_TV);
        let kid_tv = ID_CRED_I_TV[ID_CRED_I_TV.len() - 1];

        let (id_cred_i, mac_3, ead_3) = decode_plaintext_3(&plaintext_3_tv).unwrap();

        let kid = match id_cred_i {
            IdCred::CompactKid(id_cred_i) => id_cred_i,
            _ => panic!("Invalid ID_CRED_I"),
        };

        assert_eq!(mac_3, MAC_3_TV);
        assert_eq!(kid, kid_tv);
        assert!(ead_3.is_none());
    }

    #[test]
    fn test_encode_ead_item() {
        let ead_tv = EdhocMessageBuffer::from_hex(EAD_DUMMY_CRITICAL_TV);

        let ead_item = EADItem {
            label: EAD_DUMMY_LABEL_TV,
            is_critical: true,
            value: Some(EdhocMessageBuffer::from_hex(EAD_DUMMY_VALUE_TV)),
        };

        let ead_buffer = encode_ead_item(&ead_item);
        assert_eq!(ead_buffer.content, ead_tv.content);
    }

    #[test]
    fn test_encode_message_with_ead_item() {
        let method_tv = METHOD_TV;
        let suites_i_tv_len: usize = 2;
        let c_i_tv = C_I_TV;
        let message_1_ead_tv = BufferMessage1::from_hex(MESSAGE_1_WITH_DUMMY_CRITICAL_EAD_TV);
        let ead_item = EADItem {
            label: EAD_DUMMY_LABEL_TV,
            is_critical: true,
            value: Some(EdhocMessageBuffer::from_hex(EAD_DUMMY_VALUE_TV)),
        };

        let message_1 = encode_message_1(
            method_tv,
            &SUITES_I_TV,
            suites_i_tv_len,
            &G_X_TV,
            c_i_tv,
            &Some(ead_item),
        );

        assert_eq!(message_1.content, message_1_ead_tv.content);
    }

    #[test]
    fn test_parse_ead_item() {
        let message_tv_offset = MESSAGE_1_TV.len() / 2;
        let message_ead_tv = BufferMessage1::from_hex(MESSAGE_1_WITH_DUMMY_EAD_TV);
        let ead_value_tv = EdhocMessageBuffer::from_hex(EAD_DUMMY_VALUE_TV);

        let res = parse_ead(&message_ead_tv, message_tv_offset);
        assert!(res.is_ok());
        let ead_item = res.unwrap();
        assert!(ead_item.is_some());
        let ead_item = ead_item.unwrap();
        assert!(!ead_item.is_critical);
        assert_eq!(ead_item.label, EAD_DUMMY_LABEL_TV);
        assert_eq!(ead_item.value.unwrap().content, ead_value_tv.content);

        let message_ead_tv = BufferMessage1::from_hex(MESSAGE_1_WITH_DUMMY_CRITICAL_EAD_TV);

        let res = parse_ead(&message_ead_tv, message_tv_offset).unwrap();
        let ead_item = res.unwrap();
        assert!(ead_item.is_critical);
        assert_eq!(ead_item.label, EAD_DUMMY_LABEL_TV);
        assert_eq!(ead_item.value.unwrap().content, ead_value_tv.content);

        let message_ead_tv = BufferMessage1::from_hex(MESSAGE_1_WITH_DUMMY_EAD_NO_VALUE_TV);

        let res = parse_ead(&message_ead_tv, message_tv_offset).unwrap();
        let ead_item = res.unwrap();
        assert!(!ead_item.is_critical);
        assert_eq!(ead_item.label, EAD_DUMMY_LABEL_TV);
        assert!(ead_item.value.is_none());
    }

    #[test]
    fn test_parse_message_with_ead_item() {
        let message_1_ead_tv = BufferMessage1::from_hex(MESSAGE_1_WITH_DUMMY_CRITICAL_EAD_TV);
        let ead_value_tv = EdhocMessageBuffer::from_hex(EAD_DUMMY_VALUE_TV);

        let res = parse_message_1(&message_1_ead_tv);
        assert!(res.is_ok());
        let (_method, _suites_i, _suites_i_len, _g_x, _c_i, ead_1) = res.unwrap();
        let ead_1 = ead_1.unwrap();
        assert!(ead_1.is_critical);
        assert_eq!(ead_1.label, EAD_DUMMY_LABEL_TV);
        assert_eq!(ead_1.value.unwrap().content, ead_value_tv.content);
    }

    fn test_compute_prk_out() {
        let mut prk_out: BytesHashLen = [0x00; SHA256_DIGEST_LEN];
        let mut th_4_context: BytesMaxContextBuffer = [0x00; MAX_KDF_CONTEXT_LEN];
        th_4_context[..TH_4_TV.len()].copy_from_slice(&TH_4_TV[..]);

        let prk_out_buf = edhoc_kdf(
            &mut default_crypto(),
            &PRK_4E3M_TV,
            7u8,
            &th_4_context,
            TH_4_TV.len(),
            SHA256_DIGEST_LEN,
        );
        prk_out[..].copy_from_slice(&prk_out_buf[..SHA256_DIGEST_LEN]);

        assert_eq!(prk_out, PRK_OUT_TV);
    }

    #[test]
    fn test_compute_prk_exporter() {
        let mut prk_exporter: BytesHashLen = [0x00; SHA256_DIGEST_LEN];
        let prk_exporter_buf = edhoc_kdf(
            &mut default_crypto(),
            &PRK_OUT_TV,
            10u8,
            &[0x00; MAX_KDF_CONTEXT_LEN],
            0,
            SHA256_DIGEST_LEN,
        );
        prk_exporter[..].copy_from_slice(&prk_exporter_buf[..SHA256_DIGEST_LEN]);

        assert_eq!(prk_exporter, PRK_EXPORTER_TV);
    }

    #[test]
    fn test_compute_oscore_master_secret_salt() {
        let oscore_master_secret_buf = edhoc_kdf(
            &mut default_crypto(),
            &PRK_EXPORTER_TV,
            0u8,
            &[0x00; MAX_KDF_CONTEXT_LEN],
            0,
            OSCORE_MASTER_SECRET_TV.len(),
        );
        assert_eq!(
            &oscore_master_secret_buf[..OSCORE_MASTER_SECRET_TV.len()],
            &OSCORE_MASTER_SECRET_TV[..]
        );

        let oscore_master_salt_buf = edhoc_kdf(
            &mut default_crypto(),
            &PRK_EXPORTER_TV,
            1u8,
            &[0x00; MAX_KDF_CONTEXT_LEN],
            0,
            OSCORE_MASTER_SALT_TV.len(),
        );

        assert_eq!(
            &oscore_master_salt_buf[..OSCORE_MASTER_SALT_TV.len()],
            &OSCORE_MASTER_SALT_TV[..]
        );
    }
}<|MERGE_RESOLUTION|>--- conflicted
+++ resolved
@@ -242,53 +242,6 @@
         th_3,
     ) = state;
 
-<<<<<<< HEAD
-    let mut error = EDHOCError::UnknownError;
-
-    if current_state == EDHOCState::WaitMessage3 {
-        let plaintext_3 = decrypt_message_3(crypto, &prk_3e2m, &th_3, message_3);
-
-        if plaintext_3.is_ok() {
-            let plaintext_3 = plaintext_3.unwrap();
-            let decoded_p3_res = decode_plaintext_3(&plaintext_3);
-
-            if decoded_p3_res.is_ok() {
-                // The implementation currently supports the following two cases on handling the credentials:
-                // 1. R receives a kid and has a corresponding CRED_x passed in as cred_i_expected
-                // 2. R receives CRED_x by value in the message and uses it
-                // TODO: add support for fetching CRED_x based on kid received in the message
-                let (id_cred_i, mac_3, ead_3) = decoded_p3_res.unwrap();
-
-                let cred_i = credential_check_or_fetch(cred_i_expected, id_cred_i);
-                // IMPL: stop if credential_check_or_fetch returns Error
-                if cred_i.is_ok() {
-                    let (valid_cred_i, g_i) = cred_i.unwrap();
-                    // Phase 2:
-                    // - Process EAD_X items that have not been processed yet, and that can be processed before message verification
-                    // IMPL: we are sure valid_cred_i is a full credential
-
-                    // Step 3: If EAD is present make it available to the application
-                    let ead_res = if let Some(ead_3) = ead_3 {
-                        // IMPL: if EAD-zeroconf is present, then id_cred must contain a full credential
-                        // at this point, in case of EAD = zeroconf, if it works it means that:
-                        // - the Voucher has been verified
-                        // - the received valid_cred_i (aka cred_i) has been authenticated
-                        r_process_ead_3(ead_3)
-                    } else {
-                        Ok(())
-                    };
-
-                    if ead_res.is_ok() {
-                        // verify mac_3
-
-                        // compute salt_4e3m
-                        let salt_4e3m = compute_salt_4e3m(crypto, &prk_3e2m, &th_3);
-                        // TODO compute prk_4e3m
-                        prk_4e3m = compute_prk_4e3m(crypto, &salt_4e3m, &y, &g_i);
-
-                        // compute mac_3
-                        let expected_mac_3 = compute_mac_3(
-=======
     let mut g_i: BytesP256ElemLen = Default::default();
     let mut cred_i = None;
 
@@ -406,7 +359,6 @@
                         // compute prk_out
                         // PRK_out = EDHOC-KDF( PRK_4e3m, 7, TH_4, hash_length )
                         let prk_out_buf = edhoc_kdf(
->>>>>>> b780a32b
                             crypto,
                             &prk_4e3m,
                             7u8,
@@ -447,11 +399,7 @@
                         Err(EDHOCError::MacVerificationFailed)
                     }
                 } else {
-<<<<<<< HEAD
-                    error = cred_i.unwrap_err();
-=======
                     Err(EDHOCError::EADError)
->>>>>>> b780a32b
                 }
             } else {
                 Err(EDHOCError::UnknownPeer)
@@ -548,6 +496,8 @@
 
     let mut c_r = 0xffu8; // invalidate c_r
     let mut kid = 0xffu8; // invalidate kid
+    let mut g_r: BytesP256ElemLen = Default::default();
+    let mut cred_r = None;
 
     let res = parse_message_2(message_2);
     if res.is_ok() {
@@ -564,30 +514,6 @@
         // decode plaintext_2
         let plaintext_2_decoded = decode_plaintext_2(&plaintext_2, plaintext_2_len);
 
-<<<<<<< HEAD
-            if plaintext_2_decoded.is_ok() {
-                let (c_r_2, id_cred_r, mac_2, ead_2) = plaintext_2_decoded.unwrap();
-                c_r = c_r_2;
-
-                let cred_r = credential_check_or_fetch(cred_r_expected, id_cred_r);
-                // IMPL: stop if credential_check_or_fetch returns Error
-                if cred_r.is_ok() {
-                    let (valid_cred_r, g_r) = cred_r.unwrap();
-                    // Phase 2:
-                    // - Process EAD_X items that have not been processed yet, and that can be processed before message verification
-                    // IMPL: we are sure valid_cred_r is a full credential
-
-                    // Step 3: If EAD is present make it available to the application
-                    let ead_res = if let Some(ead_2) = ead_2 {
-                        // IMPL: if EAD-zeroconf is present, then id_cred must contain a full credential
-                        // at this point, in case of EAD = zeroconf, if it works it means that:
-                        // - the Voucher has been verified
-                        // - the received valid_cred_r (aka cred_v) has been authenticated
-                        i_process_ead_2(ead_2, valid_cred_r, &h_message_1)
-                    } else {
-                        Ok(())
-                    };
-=======
         if plaintext_2_decoded.is_ok() {
             let (c_r_2, id_cred, mac_2, ead_2) = plaintext_2_decoded.unwrap();
             c_r = c_r_2;
@@ -688,7 +614,6 @@
                         pt2.len = plaintext_2_len;
                         th_3 = compute_th_3(crypto, &th_2, &pt2, &valid_cred_r);
                         // message 3 processing
->>>>>>> b780a32b
 
                         let salt_4e3m = compute_salt_4e3m(crypto, &prk_3e2m, &th_3);
 
@@ -712,11 +637,7 @@
                         Err(EDHOCError::MacVerificationFailed)
                     }
                 } else {
-<<<<<<< HEAD
-                    error = cred_r.unwrap_err();
-=======
                     Err(EDHOCError::EADError)
->>>>>>> b780a32b
                 }
             } else {
                 Err(EDHOCError::UnknownPeer)
@@ -800,72 +721,6 @@
     );
 
     Ok((state, message_3, prk_out))
-}
-
-// Implements auth credential checking according to draft-tiloca-lake-implem-cons
-fn credential_check_or_fetch<'a>(
-    cred_expected: Option<&'a [u8]>,
-    id_cred_received: IdCred<'a>,
-) -> Result<(&'a [u8], BytesP256ElemLen), EDHOCError> {
-    let mut public_key: BytesP256ElemLen = Default::default();
-
-    // Processing of auth credentials according to draft-tiloca-lake-implem-cons
-    // Comments tagged with a number refer to steps in Section 4.3.1. of draft-tiloca-lake-implem-cons
-    if let Some(cred_expected) = cred_expected {
-        // 1. Does ID_CRED_X point to a stored authentication credential? YES
-        // IMPL: compare cred_i_expected with id_cred
-        //   IMPL: assume cred_i_expected is well formed
-        let (public_key_expected, kid_expected) = parse_cred(cred_expected).unwrap();
-        public_key = public_key_expected;
-        let credentials_match = match id_cred_received {
-            IdCred::CompactKid(kid_received) => kid_received == kid_expected,
-            IdCred::FullCredential(cred_received) => cred_expected == cred_received,
-        };
-
-        // 2. Is this authentication credential still valid?
-        // IMPL,TODO: check cred_r_expected is still valid
-
-        // Continue by considering CRED_X as the authentication credential of the other peer.
-        // IMPL: ready to proceed, including process ead_2
-
-        if credentials_match {
-            Ok((cred_expected, public_key))
-        } else {
-            Err(EDHOCError::UnknownPeer)
-        }
-    } else {
-        // 1. Does ID_CRED_X point to a stored authentication credential? NO
-        // IMPL: cred_i_expected provided by application is None
-        //       id_cred must be a full credential
-        if let IdCred::FullCredential(cred_received) = id_cred_received {
-            // 3. Is the trust model Pre-knowledge-only? NO (hardcoded to NO for now)
-
-            // 4. Is the trust model Pre-knowledge + TOFU? YES (hardcoded to YES for now)
-
-            // 6. Validate CRED_X. Generally a CCS has to be validated only syntactically and semantically, unlike a certificate or a CWT.
-            //    Is the validation successful?
-            // IMPL: parse_cred(cred_r) and check it is valid
-            match parse_cred(cred_received) {
-                Ok((public_key_received, _kid_received)) => {
-                    // 5. Is the authentication credential authorized for use in the context of this EDHOC session?
-                    // IMPL,TODO: we just skip this step for now
-
-                    // 7. Store CRED_X as valid and trusted.
-                    //   Pair it with consistent credential identifiers, for each supported type of credential identifier.
-                    // IMPL: cred_r = id_cred
-                    public_key = public_key_received;
-                    Ok((cred_received, public_key))
-                }
-                Err(_) => Err(EDHOCError::UnknownPeer),
-            }
-        } else {
-            // IMPL: should have gotten a full credential
-            Err(EDHOCError::UnknownPeer)
-        }
-    }
-
-    // 8. Is this authentication credential good to use in the context of this EDHOC session?
-    // IMPL,TODO: we just skip this step for now
 }
 
 fn encode_ead_item(ead_1: &EADItem) -> EdhocMessageBuffer {
