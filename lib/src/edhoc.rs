use core::marker::PhantomData;
use edhoc_consts::{Crypto as CryptoTrait, *};
use edhoc_ead::*;

pub fn edhoc_exporter(
    state: &State<Completed>,
    crypto: &mut impl CryptoTrait,
    label: u8,
    context: &BytesMaxContextBuffer,
    context_len: usize,
    length: usize,
) -> BytesMaxBuffer {
    let State(
        _current_state,
        _x_or_y,
        _c_i,
        _gy_or_gx,
        _prk_3e2m,
        _prk_4e3m,
        _prk_out,
        prk_exporter,
        _h_message_1,
        _th_3,
    ) = state;

    edhoc_kdf(crypto, &prk_exporter, label, context, context_len, length)
}

pub fn edhoc_key_update(
    state: &mut State<Completed>,
    crypto: &mut impl CryptoTrait,
    context: &BytesMaxContextBuffer,
    context_len: usize,
) -> BytesHashLen {
    let State(
        _current_state,
        _x_or_y,
        _c_i,
        _gy_or_gx,
        _prk_3e2m,
        _prk_4e3m,
        mut prk_out,
        mut prk_exporter,
        _h_message_1,
        _th_3,
    ) = state;

    let mut prk_new_buf: BytesMaxBuffer;

    // new PRK_out
    prk_new_buf = edhoc_kdf(
        crypto,
        &prk_out,
        11u8,
        context,
        context_len,
        SHA256_DIGEST_LEN,
    );
    prk_out[..SHA256_DIGEST_LEN].copy_from_slice(&prk_new_buf[..SHA256_DIGEST_LEN]);

    // new PRK_exporter
    prk_new_buf = edhoc_kdf(
        crypto,
        &prk_out,
        10u8,
        &[0x00; MAX_KDF_CONTEXT_LEN],
        0,
        SHA256_DIGEST_LEN,
    );
    prk_exporter[..SHA256_DIGEST_LEN].copy_from_slice(&prk_new_buf[..SHA256_DIGEST_LEN]);

    prk_out
}

pub fn r_process_message_1(
    state: State<Start>,
    crypto: &mut impl CryptoTrait,
    message_1: &BufferMessage1,
) -> Result<State<ProcessedMessage1>, EDHOCError> {
    let State(
        _current_state,
        _y,
        _c_i,
        _g_x,
        _prk_3e2m,
        _prk_4e3m,
        _prk_out,
        _prk_exporter,
        _h_message_1,
        _th_3,
    ) = state;

    // Step 1: decode message_1
    // g_x will be saved to the state
    let res = parse_message_1(message_1);

    if res.is_ok() {
        let (method, suites_i, suites_i_len, g_x, c_i, ead_1) = res.unwrap();
        // verify that the method is supported
        if method == EDHOC_METHOD {
            // Step 2: verify that the selected cipher suite is supported
            if suites_i[suites_i_len - 1] == EDHOC_SUPPORTED_SUITES[0] {
                // Step 3: If EAD is present make it available to the application
                let ead_success = if let Some(ead_1) = ead_1 {
                    r_process_ead_1(crypto, &ead_1, message_1).is_ok()
                } else {
                    true
                };
                if ead_success {
                    // hash message_1 and save the hash to the state to avoid saving the whole message
                    let mut message_1_buf: BytesMaxBuffer = [0x00; MAX_BUFFER_LEN];
                    message_1_buf[..message_1.len]
                        .copy_from_slice(&message_1.content[..message_1.len]);
                    let h_message_1 = crypto.sha256_digest(&message_1_buf, message_1.len);

                    let state = State(
                        PhantomData,
                        _y,
                        c_i,
                        g_x,
                        _prk_3e2m,
                        _prk_4e3m,
                        _prk_out,
                        _prk_exporter,
                        h_message_1,
                        _th_3,
                    );
                    Ok(state)
                } else {
                    Err(EDHOCError::EADError)
                }
            } else {
                Err(EDHOCError::UnsupportedCipherSuite)
            }
        } else {
            Err(EDHOCError::UnsupportedMethod)
        }
    } else {
        Err(EDHOCError::ParsingError)
    }
}

pub fn r_prepare_message_2(
    state: State<ProcessedMessage1>,
    crypto: &mut impl CryptoTrait,
    cred_r: &[u8],
    r: &BytesP256ElemLen, // R's static private DH key
    y: BytesP256ElemLen,
    g_y: BytesP256ElemLen,
    c_r: u8,
) -> Result<(State<WaitMessage3>, BufferMessage2), EDHOCError> {
    let State(
        _current_state,
        mut _y,
        _c_i,
        g_x,
        _prk_3e2m,
        _prk_4e3m,
        _prk_out,
        _prk_exporter,
        h_message_1,
        _th_3,
    ) = state;

    // compute TH_2
    let th_2 = compute_th_2(crypto, &g_y, &h_message_1);

    // compute prk_3e2m
    let prk_2e = compute_prk_2e(crypto, &y, &g_x, &th_2);
    let salt_3e2m = compute_salt_3e2m(crypto, &prk_2e, &th_2);
    let prk_3e2m = compute_prk_3e2m(crypto, &salt_3e2m, r, &g_x);

    // compute MAC_2
    let mac_2 = compute_mac_2(crypto, &prk_3e2m, &get_id_cred(cred_r), cred_r, &th_2);

    let ead_2 = r_prepare_ead_2();

    let id_cred_r = if ead_2.is_some() {
        // NOTE: assume EAD_2 is for zeroconf
        IdCred::FullCredential(cred_r)
    } else {
        let (_g_r, kid) = parse_cred(cred_r).unwrap(); // FIXME
        IdCred::CompactKid(kid)
    };

    // compute ciphertext_2
    let plaintext_2 = encode_plaintext_2(c_r, id_cred_r, &mac_2, &ead_2);

    // step is actually from processing of message_3
    // but we do it here to avoid storing plaintext_2 in State
    let th_3 = compute_th_3(crypto, &th_2, &plaintext_2, cred_r);

    let mut ct: BufferCiphertext2 = BufferCiphertext2::new();
    ct.len = plaintext_2.len;
    ct.content[..ct.len].copy_from_slice(&plaintext_2.content[..ct.len]);

    let (ciphertext_2, ciphertext_2_len) =
        encrypt_decrypt_ciphertext_2(crypto, &prk_2e, &th_2, &ct);

    ct.content[..ct.len].copy_from_slice(&ciphertext_2[..ct.len]);

    let message_2 = encode_message_2(&g_y, &ct);

    let state = State(
        PhantomData,
        y,
        _c_i,
        g_x,
        prk_3e2m,
        _prk_4e3m,
        _prk_out,
        _prk_exporter,
        h_message_1,
        th_3,
    );

    Ok((state, message_2))
}

// FIXME fetch ID_CRED_I and CRED_I based on kid
pub fn r_process_message_3(
    state: State<WaitMessage3>,
    crypto: &mut impl CryptoTrait,
    message_3: &BufferMessage3,
    cred_i_expected: Option<&[u8]>,
) -> Result<(State<Completed>, BytesHashLen), EDHOCError> {
    let State(
        _current_state,
        y,
        _c_i,
        _g_x,
        prk_3e2m,
        _prk_4e3m,
        mut prk_out,
        mut prk_exporter,
        _h_message_1,
        th_3,
    ) = state;

    let plaintext_3 = decrypt_message_3(crypto, &prk_3e2m, &th_3, message_3);

    if plaintext_3.is_ok() {
        let plaintext_3 = plaintext_3.unwrap();
        let decoded_p3_res = decode_plaintext_3(&plaintext_3);

        if decoded_p3_res.is_ok() {
            // The implementation currently supports the following two cases on handling the credentials:
            // 1. R receives a kid and has a corresponding CRED_x passed in as cred_i_expected
            // 2. R receives CRED_x by value in the message and uses it
            // TODO: add support for fetching CRED_x based on kid received in the message
            let (id_cred_i, mac_3, ead_3) = decoded_p3_res.unwrap();

            let cred_i = credential_check_or_fetch(cred_i_expected, id_cred_i);
            // IMPL: stop if credential_check_or_fetch returns Error

            if cred_i.is_ok() {
                let (valid_cred_i, g_i) = cred_i.unwrap();

                // Phase 2:
                // - Process EAD_X items that have not been processed yet, and that can be processed before message verification
                // IMPL: we are sure valid_cred_i is a full credential

                // Step 3: If EAD is present make it available to the application
                let ead_res = if let Some(ead_3) = ead_3 {
                    // IMPL: if EAD-zeroconf is present, then id_cred must contain a full credential
                    // at this point, in case of EAD = zeroconf, if it works it means that:
                    // - the Voucher has been verified
                    // - the received valid_cred_i (aka cred_i) has been authenticated
                    r_process_ead_3(ead_3)
                } else {
                    Ok(())
                };

                if ead_res.is_ok() {
                    // verify mac_3

                    // compute salt_4e3m
                    let salt_4e3m = compute_salt_4e3m(crypto, &prk_3e2m, &th_3);
                    // TODO compute prk_4e3m
                    let prk_4e3m = compute_prk_4e3m(crypto, &salt_4e3m, &y, &g_i);

                    // compute mac_3
                    let expected_mac_3 = compute_mac_3(
                        crypto,
                        &prk_4e3m,
                        &th_3,
                        &get_id_cred(valid_cred_i),
                        valid_cred_i,
                    );

                    // verify mac_3
                    if mac_3 == expected_mac_3 {
                        let th_4 = compute_th_4(crypto, &th_3, &plaintext_3, valid_cred_i);

                        let mut th_4_buf: BytesMaxContextBuffer = [0x00; MAX_KDF_CONTEXT_LEN];
                        th_4_buf[..th_4.len()].copy_from_slice(&th_4[..]);
                        // compute prk_out
                        // PRK_out = EDHOC-KDF( PRK_4e3m, 7, TH_4, hash_length )
                        let prk_out_buf = edhoc_kdf(
                            crypto,
                            &prk_4e3m,
                            7u8,
                            &th_4_buf,
                            th_4.len(),
                            SHA256_DIGEST_LEN,
                        );
                        prk_out[..SHA256_DIGEST_LEN]
                            .copy_from_slice(&prk_out_buf[..SHA256_DIGEST_LEN]);

                        // compute prk_exporter from prk_out
                        // PRK_exporter  = EDHOC-KDF( PRK_out, 10, h'', hash_length )
                        let prk_exporter_buf = edhoc_kdf(
                            crypto,
                            &prk_out,
                            10u8,
                            &[0x00u8; MAX_KDF_CONTEXT_LEN],
                            0,
                            SHA256_DIGEST_LEN,
                        );
                        prk_exporter[..SHA256_DIGEST_LEN]
                            .copy_from_slice(&prk_exporter_buf[..SHA256_DIGEST_LEN]);

                        let state = State(
                            PhantomData,
                            y,
                            _c_i,
                            _g_x,
                            prk_3e2m,
                            prk_4e3m,
                            prk_out,
                            prk_exporter,
                            _h_message_1,
                            th_3,
                        );
                        Ok((state, prk_out))
                    } else {
                        Err(EDHOCError::MacVerificationFailed)
                    }
                } else {
                    Err(EDHOCError::EADError)
                }
            } else {
                Err(cred_i.unwrap_err())
            }
        } else {
            Err(decoded_p3_res.unwrap_err())
        }
    } else {
        // error handling for err = decrypt_message_3(&prk_3e2m, &th_3, message_3);
        Err(plaintext_3.unwrap_err())
    }
}

pub fn i_prepare_message_1(
    state: State<Start>,
    crypto: &mut impl CryptoTrait,
    x: BytesP256ElemLen,
    g_x: BytesP256ElemLen,
    c_i: u8,
) -> Result<(State<WaitMessage2>, BufferMessage1), EDHOCError> {
    let State(
        _current_state,
        mut _x,
        mut _c_i,
        _g_y,
        _prk_3e2m,
        _prk_4e3m,
        _prk_out,
        _prk_exporter,
        _h_message_1,
        _th_3,
    ) = state;

    // we only support a single cipher suite which is already CBOR-encoded
    let mut suites_i: BytesSuites = [0x0; SUITES_LEN];
    suites_i[0..EDHOC_SUPPORTED_SUITES.len()].copy_from_slice(&EDHOC_SUPPORTED_SUITES[..]);

    let ead_1 = i_prepare_ead_1(crypto, &x, suites_i[suites_i.len() - 1]);

    // Encode message_1 as a sequence of CBOR encoded data items as specified in Section 5.2.1
    let message_1 = encode_message_1(
        EDHOC_METHOD,
        &suites_i,
        EDHOC_SUPPORTED_SUITES.len(),
        &g_x,
        c_i,
        &ead_1,
    );

    let mut message_1_buf: BytesMaxBuffer = [0x00; MAX_BUFFER_LEN];
    message_1_buf[..message_1.len].copy_from_slice(&message_1.content[..message_1.len]);

    // hash message_1 here to avoid saving the whole message in the state
    let h_message_1 = crypto.sha256_digest(&message_1_buf, message_1.len);

    let state = State(
        PhantomData,
        x,
        c_i,
        _g_y,
        _prk_3e2m,
        _prk_4e3m,
        _prk_out,
        _prk_exporter,
        h_message_1,
        _th_3,
    );

    Ok((state, message_1))
}

// returns c_r
pub fn i_process_message_2(
    state: State<WaitMessage2>,
    crypto: &mut impl CryptoTrait,
    message_2: &BufferMessage2,
    cred_r_expected: Option<&[u8]>,
    i: &BytesP256ElemLen, // I's static private DH key
) -> Result<(State<ProcessedMessage2>, u8, u8), EDHOCError> {
    let State(
        _current_state,
        x,
        _c_i,
        _g_y,
        _prk_3e2m,
        _prk_4e3m,
        _prk_out,
        _prk_exporter,
        h_message_1,
        _th_3,
    ) = state;

    let mut kid = 0xffu8; // invalidate kid

    let res = parse_message_2(message_2);
    if res.is_ok() {
        let (g_y, ciphertext_2) = res.unwrap();

        let th_2 = compute_th_2(crypto, &g_y, &h_message_1);

        // compute prk_2e
        let prk_2e = compute_prk_2e(crypto, &x, &g_y, &th_2);

        let (plaintext_2, plaintext_2_len) =
            encrypt_decrypt_ciphertext_2(crypto, &prk_2e, &th_2, &ciphertext_2);

        // decode plaintext_2
        let plaintext_2_decoded = decode_plaintext_2(&plaintext_2, plaintext_2_len);

        if plaintext_2_decoded.is_ok() {
            let (c_r_2, id_cred_r, mac_2, ead_2) = plaintext_2_decoded.unwrap();
            let c_r = c_r_2;

            let cred_r = credential_check_or_fetch(cred_r_expected, id_cred_r);
            // IMPL: stop if credential_check_or_fetch returns Error
            if cred_r.is_ok() {
                let (valid_cred_r, g_r) = cred_r.unwrap();
                // Phase 2:
                // - Process EAD_X items that have not been processed yet, and that can be processed before message verification
                // IMPL: we are sure valid_cred_r is a full credential

                // Step 3: If EAD is present make it available to the application
                let ead_res = if let Some(ead_2) = ead_2 {
                    // IMPL: if EAD-zeroconf is present, then id_cred must contain a full credential
                    // at this point, in case of EAD = zeroconf, if it works it means that:
                    // - the Voucher has been verified
                    // - the received valid_cred_r (aka cred_v) has been authenticated
                    i_process_ead_2(crypto, ead_2, valid_cred_r, &h_message_1)
                } else {
                    Ok(())
                };

                if ead_res.is_ok() {
                    // verify mac_2
                    let salt_3e2m = compute_salt_3e2m(crypto, &prk_2e, &th_2);

                    let prk_3e2m = compute_prk_3e2m(crypto, &salt_3e2m, &x, &g_r);

                    let expected_mac_2 = compute_mac_2(
                        crypto,
                        &prk_3e2m,
                        &get_id_cred(valid_cred_r),
                        &valid_cred_r,
                        &th_2,
                    );

                    if mac_2 == expected_mac_2 {
                        // step is actually from processing of message_3
                        // but we do it here to avoid storing plaintext_2 in State
                        let mut pt2: BufferPlaintext2 = BufferPlaintext2::new();
                        pt2.content[..plaintext_2_len]
                            .copy_from_slice(&plaintext_2[..plaintext_2_len]);
                        pt2.len = plaintext_2_len;
                        let th_3 = compute_th_3(crypto, &th_2, &pt2, &valid_cred_r);
                        // message 3 processing

                        let salt_4e3m = compute_salt_4e3m(crypto, &prk_3e2m, &th_3);

                        let prk_4e3m = compute_prk_4e3m(crypto, &salt_4e3m, i, &g_y);

                        let state = State(
                            PhantomData,
                            x,
                            _c_i,
                            g_y,
                            prk_3e2m,
                            prk_4e3m,
                            _prk_out,
                            _prk_exporter,
                            h_message_1,
                            th_3,
                        );

                        Ok((state, c_r, kid))
                    } else {
                        Err(EDHOCError::MacVerificationFailed)
                    }
                } else {
                    Err(EDHOCError::EADError)
                }
            } else {
                Err(cred_r.unwrap_err())
            }
        } else {
            Err(EDHOCError::ParsingError)
        }
    } else {
        Err(res.unwrap_err())
    }
}

pub fn i_prepare_message_3(
    state: State<ProcessedMessage2>,
    crypto: &mut impl CryptoTrait,
    id_cred_i: &BytesIdCred,
    cred_i: &[u8],
) -> Result<(State<Completed>, BufferMessage3, BytesHashLen), EDHOCError> {
    let State(
        _current_state,
        _x,
        _c_i,
        _g_y,
        prk_3e2m,
        prk_4e3m,
        mut prk_out,
        mut prk_exporter,
        _h_message_1,
        th_3,
    ) = state;

    let mac_3 = compute_mac_3(crypto, &prk_4e3m, &th_3, id_cred_i, cred_i);

    let ead_3 = i_prepare_ead_3();

    let plaintext_3 = encode_plaintext_3(id_cred_i, &mac_3, &ead_3);
    let message_3 = encrypt_message_3(crypto, &prk_3e2m, &th_3, &plaintext_3);

    let th_4 = compute_th_4(crypto, &th_3, &plaintext_3, cred_i);

    let mut th_4_buf: BytesMaxContextBuffer = [0x00; MAX_KDF_CONTEXT_LEN];
    th_4_buf[..th_4.len()].copy_from_slice(&th_4[..]);

    // compute prk_out
    // PRK_out = EDHOC-KDF( PRK_4e3m, 7, TH_4, hash_length )
    let prk_out_buf = edhoc_kdf(
        crypto,
        &prk_4e3m,
        7u8,
        &th_4_buf,
        th_4.len(),
        SHA256_DIGEST_LEN,
    );
    prk_out[..SHA256_DIGEST_LEN].copy_from_slice(&prk_out_buf[..SHA256_DIGEST_LEN]);

    // compute prk_exporter from prk_out
    // PRK_exporter  = EDHOC-KDF( PRK_out, 10, h'', hash_length )
    let prk_exporter_buf = edhoc_kdf(
        crypto,
        &prk_out,
        10u8,
        &[0x00; MAX_KDF_CONTEXT_LEN],
        0,
        SHA256_DIGEST_LEN,
    );
    prk_exporter[..SHA256_DIGEST_LEN].copy_from_slice(&prk_exporter_buf[..SHA256_DIGEST_LEN]);

    let state = State(
        PhantomData,
        _x,
        _c_i,
        _g_y,
        prk_3e2m,
        prk_4e3m,
        prk_out,
        prk_exporter,
        _h_message_1,
        th_3,
    );

    Ok((state, message_3, prk_out))
}

// Implements auth credential checking according to draft-tiloca-lake-implem-cons
fn credential_check_or_fetch<'a>(
    cred_expected: Option<&'a [u8]>,
    id_cred_received: IdCred<'a>,
) -> Result<(&'a [u8], BytesP256ElemLen), EDHOCError> {
    // Processing of auth credentials according to draft-tiloca-lake-implem-cons
    // Comments tagged with a number refer to steps in Section 4.3.1. of draft-tiloca-lake-implem-cons
    if let Some(cred_expected) = cred_expected {
        // 1. Does ID_CRED_X point to a stored authentication credential? YES
        // IMPL: compare cred_i_expected with id_cred
        //   IMPL: assume cred_i_expected is well formed
        let (public_key_expected, kid_expected) = parse_cred(cred_expected).unwrap();
        let public_key = public_key_expected;
        let credentials_match = match id_cred_received {
            IdCred::CompactKid(kid_received) => kid_received == kid_expected,
            IdCred::FullCredential(cred_received) => cred_expected == cred_received,
        };

        // 2. Is this authentication credential still valid?
        // IMPL,TODO: check cred_r_expected is still valid

        // Continue by considering CRED_X as the authentication credential of the other peer.
        // IMPL: ready to proceed, including process ead_2

        if credentials_match {
            Ok((cred_expected, public_key))
        } else {
            Err(EDHOCError::UnknownPeer)
        }
    } else {
        // 1. Does ID_CRED_X point to a stored authentication credential? NO
        // IMPL: cred_i_expected provided by application is None
        //       id_cred must be a full credential
        if let IdCred::FullCredential(cred_received) = id_cred_received {
            // 3. Is the trust model Pre-knowledge-only? NO (hardcoded to NO for now)

            // 4. Is the trust model Pre-knowledge + TOFU? YES (hardcoded to YES for now)

            // 6. Validate CRED_X. Generally a CCS has to be validated only syntactically and semantically, unlike a certificate or a CWT.
            //    Is the validation successful?
            // IMPL: parse_cred(cred_r) and check it is valid
            match parse_cred(cred_received) {
                Ok((public_key_received, _kid_received)) => {
                    // 5. Is the authentication credential authorized for use in the context of this EDHOC session?
                    // IMPL,TODO: we just skip this step for now

                    // 7. Store CRED_X as valid and trusted.
                    //   Pair it with consistent credential identifiers, for each supported type of credential identifier.
                    // IMPL: cred_r = id_cred
                    let public_key = public_key_received;
                    Ok((cred_received, public_key))
                }
                Err(_) => Err(EDHOCError::UnknownPeer),
            }
        } else {
            // IMPL: should have gotten a full credential
            Err(EDHOCError::UnknownPeer)
        }
    }

    // 8. Is this authentication credential good to use in the context of this EDHOC session?
    // IMPL,TODO: we just skip this step for now
}

fn encode_ead_item(ead_1: &EADItem) -> EdhocMessageBuffer {
    let mut output = EdhocMessageBuffer::new();

    // encode label
    if ead_1.is_critical {
        output.content[0] = ead_1.label + CBOR_NEG_INT_1BYTE_START - 1;
    } else {
        output.content[0] = ead_1.label;
    }
    output.len = 1;

    // encode value
    if let Some(ead_1_value) = &ead_1.value {
        output.content[1..1 + ead_1_value.len]
            .copy_from_slice(&ead_1_value.content[..ead_1_value.len]);
        output.len += ead_1_value.len;
    }

    output
}

fn encode_message_1(
    method: u8,
    suites: &BytesSuites,
    suites_len: usize,
    g_x: &BytesP256ElemLen,
    c_i: u8,
    ead_1: &Option<EADItem>,
) -> BufferMessage1 {
    let mut output = BufferMessage1::new();
    let mut raw_suites_len: usize = 0;

    output.content[0] = method; // CBOR unsigned int less than 24 is encoded verbatim

    if suites_len == 1 {
        // only one suite, will be encoded as a single integer
        if suites[0] <= CBOR_UINT_1BYTE {
            output.content[1] = suites[0];
            raw_suites_len = 1;
        } else {
            output.content[1] = CBOR_UINT_1BYTE;
            output.content[2] = suites[0]; // assume it is smaller than 255, which all suites are
            raw_suites_len = 2;
        }
    } else {
        // several suites, will be encoded as an array
        output.content[1] = CBOR_MAJOR_ARRAY + (suites_len as u8);
        raw_suites_len += 1;
        for i in 0..suites_len {
            if suites[i] <= CBOR_UINT_1BYTE {
                output.content[1 + raw_suites_len] = suites[i];
                raw_suites_len += 1;
            } else {
                output.content[1 + raw_suites_len] = CBOR_UINT_1BYTE;
                output.content[2 + raw_suites_len] = suites[i];
                raw_suites_len += 2;
            }
        }
    };

    output.content[1 + raw_suites_len] = CBOR_BYTE_STRING; // CBOR byte string magic number
    output.content[2 + raw_suites_len] = P256_ELEM_LEN as u8; // length of the byte string
    output.content[3 + raw_suites_len..3 + raw_suites_len + P256_ELEM_LEN]
        .copy_from_slice(&g_x[..]);
    output.content[3 + raw_suites_len + P256_ELEM_LEN] = c_i;
    output.len = 3 + raw_suites_len + P256_ELEM_LEN + 1;

    if let Some(ead_1) = ead_1 {
        let ead_1 = encode_ead_item(ead_1);
        output.content[output.len..output.len + ead_1.len]
            .copy_from_slice(&ead_1.content[..ead_1.len]);
        output.len += ead_1.len;
    }

    output
}

fn encode_message_2(g_y: &BytesP256ElemLen, ciphertext_2: &BufferCiphertext2) -> BufferMessage2 {
    let mut output: BufferMessage2 = BufferMessage2::new();

    output.content[0] = CBOR_BYTE_STRING;
    output.content[1] = P256_ELEM_LEN as u8 + ciphertext_2.len as u8;
    output.content[2..2 + P256_ELEM_LEN].copy_from_slice(&g_y[..]);
    output.content[2 + P256_ELEM_LEN..2 + P256_ELEM_LEN + ciphertext_2.len]
        .copy_from_slice(&ciphertext_2.content[..ciphertext_2.len]);

    output.len = 2 + P256_ELEM_LEN + ciphertext_2.len;
    output
}

fn compute_th_2(
    crypto: &mut impl CryptoTrait,
    g_y: &BytesP256ElemLen,
    h_message_1: &BytesHashLen,
) -> BytesHashLen {
    let mut message: BytesMaxBuffer = [0x00; MAX_BUFFER_LEN];
    message[0] = CBOR_BYTE_STRING;
    message[1] = P256_ELEM_LEN as u8;
    message[2..2 + P256_ELEM_LEN].copy_from_slice(g_y);
    message[2 + P256_ELEM_LEN] = CBOR_BYTE_STRING;
    message[3 + P256_ELEM_LEN] = SHA256_DIGEST_LEN as u8;
    message[4 + P256_ELEM_LEN..4 + P256_ELEM_LEN + SHA256_DIGEST_LEN]
        .copy_from_slice(&h_message_1[..]);

    let len = 4 + P256_ELEM_LEN + SHA256_DIGEST_LEN;

    let th_2 = crypto.sha256_digest(&message, len);

    th_2
}

fn compute_th_3(
    crypto: &mut impl CryptoTrait,
    th_2: &BytesHashLen,
    plaintext_2: &BufferPlaintext2,
    cred_r: &[u8],
) -> BytesHashLen {
    let mut message: BytesMaxBuffer = [0x00; MAX_BUFFER_LEN];

    message[0] = CBOR_BYTE_STRING;
    message[1] = th_2.len() as u8;
    message[2..2 + th_2.len()].copy_from_slice(&th_2[..]);
    message[2 + th_2.len()..2 + th_2.len() + plaintext_2.len]
        .copy_from_slice(&plaintext_2.content[..plaintext_2.len]);
    message[2 + th_2.len() + plaintext_2.len..2 + th_2.len() + plaintext_2.len + cred_r.len()]
        .copy_from_slice(cred_r);

    let output = crypto.sha256_digest(&message, th_2.len() + 2 + plaintext_2.len + cred_r.len());

    output
}

fn compute_th_4(
    crypto: &mut impl CryptoTrait,
    th_3: &BytesHashLen,
    plaintext_3: &BufferPlaintext3,
    cred_i: &[u8],
) -> BytesHashLen {
    let mut message: BytesMaxBuffer = [0x00; MAX_BUFFER_LEN];

    message[0] = CBOR_BYTE_STRING;
    message[1] = th_3.len() as u8;
    message[2..2 + th_3.len()].copy_from_slice(&th_3[..]);
    message[2 + th_3.len()..2 + th_3.len() + plaintext_3.len]
        .copy_from_slice(&plaintext_3.content[..plaintext_3.len]);
    message[2 + th_3.len() + plaintext_3.len..2 + th_3.len() + plaintext_3.len + cred_i.len()]
        .copy_from_slice(cred_i);

    let output = crypto.sha256_digest(&message, th_3.len() + 2 + plaintext_3.len + cred_i.len());

    output
}

// TODO: consider moving this to a new 'edhoc crypto primitives' module
fn edhoc_kdf(
    crypto: &mut impl CryptoTrait,
    prk: &BytesHashLen,
    label: u8,
    context: &BytesMaxContextBuffer,
    context_len: usize,
    length: usize,
) -> BytesMaxBuffer {
    let (info, info_len) = encode_info(label, context, context_len, length);
    let output = crypto.hkdf_expand(prk, &info, info_len, length);
    output
}

<<<<<<< HEAD
fn decode_plaintext_3(
    plaintext_3: &BufferPlaintext3,
) -> Result<(IdCred, BytesMac3, Option<EADItem>), EDHOCError> {
    let mut mac_3: BytesMac3 = [0x00; MAC_LENGTH_3];
    let id_cred_i: IdCred;

    // check ID_CRED_I and MAC_3
    let res = if is_cbor_neg_int_1byte(plaintext_3.content[0])
        || is_cbor_uint_1byte(plaintext_3.content[0])
    {
        let kid = plaintext_3.content[0usize];
        let id_cred_i = IdCred::CompactKid(kid);
        Ok((1, id_cred_i))
    } else if is_cbor_bstr_2bytes_prefix(plaintext_3.content[0])
        && is_cbor_uint_2bytes(plaintext_3.content[1])
        && (plaintext_3.content[2] as usize) < plaintext_3.len
    {
        // full credential
        let cred_len = plaintext_3.content[2] as usize;
        id_cred_i = IdCred::FullCredential(&plaintext_3.content[3..3 + cred_len]);
        Ok((3 + cred_len, id_cred_i))
    } else {
        // error
        Err(())
    };

    if res.is_ok() {
        let (mut offset, id_cred_i) = res.unwrap();

        if is_cbor_bstr_1byte_prefix(plaintext_3.content[1]) {
            // skip the CBOR magic byte as we know how long the MAC is
            offset += 1;
            mac_3[..].copy_from_slice(&plaintext_3.content[offset..offset + MAC_LENGTH_3]);

            // if there is still more to parse, the rest will be the EAD_3
            if plaintext_3.len > (offset + MAC_LENGTH_3) {
                // NOTE: since the current implementation only supports one EAD handler,
                // we assume only one EAD item
                let ead_res = parse_ead(plaintext_3, offset + MAC_LENGTH_3);
                if ead_res.is_ok() {
                    let ead_3 = ead_res.unwrap();
                    Ok((id_cred_i, mac_3, ead_3))
                } else {
                    Err(ead_res.unwrap_err())
                }
            } else if plaintext_3.len == (offset + MAC_LENGTH_3) {
                Ok((id_cred_i, mac_3, None))
            } else {
                Err(EDHOCError::ParsingError)
            }
        } else {
            Err(EDHOCError::ParsingError)
        }
    } else {
        Err(EDHOCError::ParsingError)
    }
}

=======
>>>>>>> 972fd394
fn encode_plaintext_3(
    id_cred_i: &BytesIdCred,
    mac_3: &BytesMac3,
    ead_3: &Option<EADItem>,
) -> BufferPlaintext3 {
    let mut plaintext_3: BufferPlaintext3 = BufferPlaintext3::new();

    // plaintext: P = ( ? PAD, ID_CRED_I / bstr / int, Signature_or_MAC_3, ? EAD_3 )
    plaintext_3.content[0] = id_cred_i[id_cred_i.len() - 1]; // hack: take the last byte of ID_CRED_I as KID
    plaintext_3.content[1] = CBOR_MAJOR_BYTE_STRING | MAC_LENGTH_3 as u8;
    plaintext_3.content[2..2 + mac_3.len()].copy_from_slice(&mac_3[..]);
    plaintext_3.len = 2 + mac_3.len();

    if let Some(ead_3) = ead_3 {
        let ead_3 = encode_ead_item(ead_3);
        plaintext_3.content[plaintext_3.len..plaintext_3.len + ead_3.len]
            .copy_from_slice(&ead_3.content[..ead_3.len]);
        plaintext_3.len += ead_3.len;
    }

    plaintext_3
}

fn encode_enc_structure(th_3: &BytesHashLen) -> BytesEncStructureLen {
    let mut encrypt0: Bytes8 = [0x00; 8];
    encrypt0[0] = 0x45u8; // 'E'
    encrypt0[1] = 0x6eu8; // 'n'
    encrypt0[2] = 0x63u8; // 'c'
    encrypt0[3] = 0x72u8; // 'r'
    encrypt0[4] = 0x79u8; // 'y'
    encrypt0[5] = 0x70u8; // 'p'
    encrypt0[6] = 0x74u8; // 't'
    encrypt0[7] = 0x30u8; // '0'

    let mut enc_structure: BytesEncStructureLen = [0x00; ENC_STRUCTURE_LEN];

    // encode Enc_structure from draft-ietf-cose-rfc8152bis Section 5.3
    enc_structure[0] = CBOR_MAJOR_ARRAY | 3 as u8; // 3 is the fixed number of elements in the array
    enc_structure[1] = CBOR_MAJOR_TEXT_STRING | encrypt0.len() as u8;
    enc_structure[2..2 + encrypt0.len()].copy_from_slice(&encrypt0[..]);
    enc_structure[encrypt0.len() + 2] = CBOR_MAJOR_BYTE_STRING | 0x00 as u8; // 0 for zero-length byte string
    enc_structure[encrypt0.len() + 3] = CBOR_BYTE_STRING; // byte string greater than 24
    enc_structure[encrypt0.len() + 4] = SHA256_DIGEST_LEN as u8;
    enc_structure[encrypt0.len() + 5..encrypt0.len() + 5 + th_3.len()].copy_from_slice(&th_3[..]);

    enc_structure
}

fn compute_k_3_iv_3(
    crypto: &mut impl CryptoTrait,
    prk_3e2m: &BytesHashLen,
    th_3: &BytesHashLen,
) -> (BytesCcmKeyLen, BytesCcmIvLen) {
    // K_3 = EDHOC-KDF( PRK_3e2m, 3, TH_3,      key_length )
    let mut k_3: BytesCcmKeyLen = [0x00; AES_CCM_KEY_LEN];
    let mut th_3_buf: BytesMaxContextBuffer = [0x00; MAX_KDF_CONTEXT_LEN];
    th_3_buf[..th_3.len()].copy_from_slice(&th_3[..]);
    let k_3_buf = edhoc_kdf(
        crypto,
        prk_3e2m,
        3u8,
        &th_3_buf,
        th_3.len(),
        AES_CCM_KEY_LEN,
    );
    k_3[..].copy_from_slice(&k_3_buf[..AES_CCM_KEY_LEN]);

    // IV_3 = EDHOC-KDF( PRK_3e2m, 4, TH_3,      iv_length )
    let mut iv_3: BytesCcmIvLen = [0x00; AES_CCM_IV_LEN];
    let iv_3_buf = edhoc_kdf(crypto, prk_3e2m, 4u8, &th_3_buf, th_3.len(), AES_CCM_IV_LEN);
    iv_3[..].copy_from_slice(&iv_3_buf[..AES_CCM_IV_LEN]);

    (k_3, iv_3)
}

// calculates ciphertext_3 wrapped in a cbor byte string
fn encrypt_message_3(
    crypto: &mut impl CryptoTrait,
    prk_3e2m: &BytesHashLen,
    th_3: &BytesHashLen,
    plaintext_3: &BufferPlaintext3,
) -> BufferMessage3 {
    let mut output: BufferMessage3 = BufferMessage3::new();
    output.len = 1 + plaintext_3.len + AES_CCM_TAG_LEN;
    output.content[0] = CBOR_MAJOR_BYTE_STRING | (plaintext_3.len + AES_CCM_TAG_LEN) as u8; // FIXME if plaintext_3.len + AES_CCM_TAG_LEN > 23, then should use CBOR_BYTE_STRING

    let enc_structure = encode_enc_structure(th_3);

    let (k_3, iv_3) = compute_k_3_iv_3(crypto, prk_3e2m, th_3);

    let ciphertext_3 = crypto.aes_ccm_encrypt_tag_8(&k_3, &iv_3, &enc_structure[..], plaintext_3);

    output.content[1..output.len].copy_from_slice(&ciphertext_3.content[..ciphertext_3.len]);

    output
}

fn decrypt_message_3(
    crypto: &mut impl CryptoTrait,
    prk_3e2m: &BytesHashLen,
    th_3: &BytesHashLen,
    message_3: &BufferMessage3,
) -> Result<BufferPlaintext3, EDHOCError> {
    let mut plaintext_3: BufferPlaintext3 = BufferPlaintext3::new();

    // decode message_3
    let len = (message_3.content[0usize] ^ CBOR_MAJOR_BYTE_STRING) as usize;

    let mut ciphertext_3: BufferCiphertext3 = BufferCiphertext3::new();
    ciphertext_3.len = len;
    ciphertext_3.content[..len].copy_from_slice(&message_3.content[1..1 + len]);

    let (k_3, iv_3) = compute_k_3_iv_3(crypto, prk_3e2m, th_3);

    let enc_structure = encode_enc_structure(th_3);

    let p3 = crypto.aes_ccm_decrypt_tag_8(&k_3, &iv_3, &enc_structure, &ciphertext_3);

    if p3.is_ok() {
        let p3 = p3.unwrap();
        plaintext_3.content[..p3.len].copy_from_slice(&p3.content[..p3.len]);
        plaintext_3.len = p3.len;

        Ok(plaintext_3)
    } else {
        Err(p3.unwrap_err())
    }
}

// output must hold id_cred.len() + cred.len()
fn encode_kdf_context(
    id_cred: &BytesIdCred,
    th: &BytesHashLen,
    cred: &[u8],
) -> (BytesMaxContextBuffer, usize) {
    // encode context in line
    // assumes ID_CRED_R and CRED_R are already CBOR-encoded
    let mut output: BytesMaxContextBuffer = [0x00; MAX_KDF_CONTEXT_LEN];
    output[..id_cred.len()].copy_from_slice(&id_cred[..]);
    output[id_cred.len()] = CBOR_BYTE_STRING;
    output[id_cred.len() + 1] = SHA256_DIGEST_LEN as u8;
    output[id_cred.len() + 2..id_cred.len() + 2 + th.len()].copy_from_slice(&th[..]);
    output[id_cred.len() + 2 + th.len()..id_cred.len() + 2 + th.len() + cred.len()]
        .copy_from_slice(&cred);

    let output_len = (id_cred.len() + 2 + SHA256_DIGEST_LEN + cred.len()) as usize;

    (output, output_len)
}

fn compute_mac_3(
    crypto: &mut impl CryptoTrait,
    prk_4e3m: &BytesHashLen,
    th_3: &BytesHashLen,
    id_cred_i: &BytesIdCred,
    cred_i: &[u8],
) -> BytesMac3 {
    // MAC_3 = EDHOC-KDF( PRK_4e3m, 6, context_3, mac_length_3 )
    let (context, context_len) = encode_kdf_context(id_cred_i, th_3, cred_i);

    // compute mac_3
    let output_buf = edhoc_kdf(
        crypto,
        prk_4e3m,
        6u8, // registered label for "MAC_3"
        &context,
        context_len,
        MAC_LENGTH_3,
    );

    let mut output: BytesMac3 = [0x00; MAC_LENGTH_3];
    output[..MAC_LENGTH_3].copy_from_slice(&output_buf[..MAC_LENGTH_3]);
    output
}

fn compute_mac_2(
    crypto: &mut impl CryptoTrait,
    prk_3e2m: &BytesHashLen,
    id_cred_r: &BytesIdCred,
    cred_r: &[u8],
    th_2: &BytesHashLen,
) -> BytesMac2 {
    // compute MAC_2
    let (context, context_len) = encode_kdf_context(id_cred_r, th_2, cred_r);

    // MAC_2 = EDHOC-KDF( PRK_3e2m, 2, context_2, mac_length_2 )
    let mut mac_2: BytesMac2 = [0x00; MAC_LENGTH_2];
    mac_2[..].copy_from_slice(
        &edhoc_kdf(
            crypto,
            prk_3e2m,
            2 as u8,
            &context,
            context_len,
            MAC_LENGTH_2,
        )[..MAC_LENGTH_2],
    );

    mac_2
}

<<<<<<< HEAD
fn decode_plaintext_2(
    plaintext_2: &BytesMaxBuffer,
    plaintext_2_len: usize,
) -> Result<(u8, IdCred, BytesMac2, Option<EADItem>), EDHOCError> {
    let mut id_cred_r: IdCred = IdCred::CompactKid(0xFF);
    let mut mac_2: BytesMac2 = [0x00; MAC_LENGTH_2];

    if is_cbor_neg_int_1byte(plaintext_2[0]) || is_cbor_uint_1byte(plaintext_2[0]) {
        let c_r = plaintext_2[0];

        let res = if is_cbor_neg_int_1byte(plaintext_2[1]) || is_cbor_uint_1byte(plaintext_2[1]) {
            id_cred_r = IdCred::CompactKid(plaintext_2[1]);
            Ok(2)
        } else if is_cbor_bstr_2bytes_prefix(plaintext_2[1])
            && is_cbor_uint_2bytes(plaintext_2[2])
            && (plaintext_2[3] as usize) < plaintext_2_len
        {
            let cred_len = plaintext_2[3] as usize;
            id_cred_r = IdCred::FullCredential(&plaintext_2[4..4 + cred_len]);
            Ok(4 + cred_len)
        } else {
            Err(())
        };

        if res.is_ok() {
            let mut offset = res.unwrap();
            // skip cbor string byte as we know how long the string is
            offset += 1;
            mac_2[..].copy_from_slice(&plaintext_2[offset..offset + MAC_LENGTH_2]);

            // if there is still more to parse, the rest will be the EAD_2
            if plaintext_2_len > (offset + MAC_LENGTH_2) {
                // NOTE: since the current implementation only supports one EAD handler,
                // we assume only one EAD item
                let ead_res = parse_ead(
                    &plaintext_2[..plaintext_2_len].try_into().expect("too long"),
                    offset + MAC_LENGTH_2,
                );
                if ead_res.is_ok() {
                    let ead_2 = ead_res.unwrap();
                    Ok((c_r, id_cred_r, mac_2, ead_2))
                } else {
                    Err(ead_res.unwrap_err())
                }
            } else if plaintext_2_len == (offset + MAC_LENGTH_2) {
                Ok((c_r, id_cred_r, mac_2, None))
            } else {
                Err(EDHOCError::ParsingError)
            }
        } else {
            Err(EDHOCError::ParsingError)
        }
    } else {
        Err(EDHOCError::ParsingError)
    }
}

=======
>>>>>>> 972fd394
fn encode_plaintext_2(
    c_r: u8,
    id_cred_r: IdCred,
    mac_2: &BytesMac2,
    ead_2: &Option<EADItem>,
) -> BufferPlaintext2 {
    let mut plaintext_2: BufferPlaintext2 = BufferPlaintext2::new();
    plaintext_2.content[0] = c_r;

    let offset_cred = match id_cred_r {
        IdCred::CompactKid(kid) => {
            plaintext_2.content[1] = kid;
            2
        }
        IdCred::FullCredential(cred) => {
            plaintext_2.content[1] = CBOR_BYTE_STRING;
            plaintext_2.content[2] = cred.len() as u8;
            plaintext_2.content[3..3 + cred.len()].copy_from_slice(cred);
            3 + cred.len()
        }
    };

    plaintext_2.content[offset_cred] = CBOR_MAJOR_BYTE_STRING | MAC_LENGTH_2 as u8;
    plaintext_2.content[1 + offset_cred..1 + offset_cred + mac_2.len()].copy_from_slice(&mac_2[..]);
    plaintext_2.len = 1 + offset_cred + mac_2.len();

    if let Some(ead_2) = ead_2 {
        let ead_2 = encode_ead_item(ead_2);
        plaintext_2.content[plaintext_2.len..plaintext_2.len + ead_2.len]
            .copy_from_slice(&ead_2.content[..ead_2.len]);
        plaintext_2.len += ead_2.len;
    }

    plaintext_2
}

fn encrypt_decrypt_ciphertext_2(
    crypto: &mut impl CryptoTrait,
    prk_2e: &BytesHashLen,
    th_2: &BytesHashLen,
    ciphertext_2: &BufferCiphertext2,
) -> (BytesMaxBuffer, usize) {
    // convert the transcript hash th_2 to BytesMaxContextBuffer type
    let mut th_2_context: BytesMaxContextBuffer = [0x00; MAX_KDF_CONTEXT_LEN];
    th_2_context[..th_2.len()].copy_from_slice(&th_2[..]);

    // KEYSTREAM_2 = EDHOC-KDF( PRK_2e,   0, TH_2,      plaintext_length )
    let keystream_2 = edhoc_kdf(
        crypto,
        prk_2e,
        0u8,
        &th_2_context,
        SHA256_DIGEST_LEN,
        ciphertext_2.len,
    );

    let mut plaintext_2: BytesMaxBuffer = [0x00; MAX_BUFFER_LEN];
    // decrypt/encrypt ciphertext_2
    for i in 0..ciphertext_2.len {
        plaintext_2[i] = ciphertext_2.content[i] ^ keystream_2[i];
    }

    (plaintext_2, ciphertext_2.len)
}

fn compute_salt_4e3m(
    crypto: &mut impl CryptoTrait,
    prk_3e2m: &BytesHashLen,
    th_3: &BytesHashLen,
) -> BytesHashLen {
    let mut th_3_context: BytesMaxContextBuffer = [0x00; MAX_KDF_CONTEXT_LEN];
    th_3_context[..th_3.len()].copy_from_slice(&th_3[..]);
    let salt_4e3m_buf = edhoc_kdf(
        crypto,
        prk_3e2m,
        5u8,
        &th_3_context,
        th_3.len(),
        SHA256_DIGEST_LEN,
    );
    let mut salt_4e3m: BytesHashLen = [0x00; SHA256_DIGEST_LEN];
    salt_4e3m[..].copy_from_slice(&salt_4e3m_buf[..SHA256_DIGEST_LEN]);

    salt_4e3m
}

fn compute_prk_4e3m(
    crypto: &mut impl CryptoTrait,
    salt_4e3m: &BytesHashLen,
    i: &BytesP256ElemLen,
    g_y: &BytesP256ElemLen,
) -> BytesHashLen {
    // compute g_rx from static R's public key and private ephemeral key
    let g_iy = crypto.p256_ecdh(i, g_y);
    let prk_4e3m = crypto.hkdf_extract(salt_4e3m, &g_iy);

    prk_4e3m
}

fn compute_salt_3e2m(
    crypto: &mut impl CryptoTrait,
    prk_2e: &BytesHashLen,
    th_2: &BytesHashLen,
) -> BytesHashLen {
    let mut th_2_context: BytesMaxContextBuffer = [0x00; MAX_KDF_CONTEXT_LEN];
    th_2_context[..th_2.len()].copy_from_slice(&th_2[..]);

    let salt_3e2m_buf = edhoc_kdf(
        crypto,
        prk_2e,
        1u8,
        &th_2_context,
        SHA256_DIGEST_LEN,
        SHA256_DIGEST_LEN,
    );

    let mut salt_3e2m: BytesHashLen = [0x00; SHA256_DIGEST_LEN];
    salt_3e2m[..].copy_from_slice(&salt_3e2m_buf[..SHA256_DIGEST_LEN]);

    salt_3e2m
}

fn compute_prk_3e2m(
    crypto: &mut impl CryptoTrait,
    salt_3e2m: &BytesHashLen,
    x: &BytesP256ElemLen,
    g_r: &BytesP256ElemLen,
) -> BytesHashLen {
    // compute g_rx from static R's public key and private ephemeral key
    let g_rx = crypto.p256_ecdh(x, g_r);
    let prk_3e2m = crypto.hkdf_extract(salt_3e2m, &g_rx);

    prk_3e2m
}

fn compute_prk_2e(
    crypto: &mut impl CryptoTrait,
    x: &BytesP256ElemLen,
    g_y: &BytesP256ElemLen,
    th_2: &BytesHashLen,
) -> BytesHashLen {
    // compute the shared secret
    let g_xy = crypto.p256_ecdh(x, g_y);
    // compute prk_2e as PRK_2e = HMAC-SHA-256( salt, G_XY )
    let prk_2e = crypto.hkdf_extract(th_2, &g_xy);

    prk_2e
}

#[cfg(test)]
mod tests {
    use super::*;
    use edhoc_crypto::default_crypto;
    use hexlit::hex;
    // test vectors (TV)

    // message_1 (first_time)
    const METHOD_TV_FIRST_TIME: u8 = 0x03;
    const SUITES_I_TV_FIRST_TIME: BytesSuites = hex!("060000000000000000");
    const G_X_TV_FIRST_TIME: BytesP256ElemLen =
        hex!("741a13d7ba048fbb615e94386aa3b61bea5b3d8f65f32620b749bee8d278efa9");
    const C_I_TV_FIRST_TIME: u8 = 0x0e;
    const MESSAGE_1_TV_FIRST_TIME: &str =
        "03065820741a13d7ba048fbb615e94386aa3b61bea5b3d8f65f32620b749bee8d278efa90e";

    // message_1 (second time)
    const METHOD_TV: u8 = 0x03;
    // manually modified test vector to include a single supported cipher suite
    const SUITES_I_TV: BytesSuites = hex!("060200000000000000");
    const G_X_TV: BytesP256ElemLen =
        hex!("8af6f430ebe18d34184017a9a11bf511c8dff8f834730b96c1b7c8dbca2fc3b6");
    const C_I_TV: u8 = 0x37;
    const MESSAGE_1_TV: &str =
        "0382060258208af6f430ebe18d34184017a9a11bf511c8dff8f834730b96c1b7c8dbca2fc3b637";
    // below are a few truncated messages for the purpose of testing cipher suites
    // message with one cipher suite (23..=255)
    const MESSAGE_1_TV_SUITE_ONLY_A: &str = "031818";
    // message with an array having two cipher suites with small values (0..=23)
    const MESSAGE_1_TV_SUITE_ONLY_B: &str = "03820201";
    // message with an array having two cipher suites, where one is a large value (23..=255)
    const MESSAGE_1_TV_SUITE_ONLY_C: &str = "0382021819";
    // message with an array having too many cipher suites (more than 9)
    const MESSAGE_1_TV_SUITE_ONLY_ERR: &str = "038A02020202020202020202";
    const EAD_DUMMY_LABEL_TV: u8 = 0x01;
    const EAD_DUMMY_VALUE_TV: &str = "cccccc";
    const EAD_DUMMY_CRITICAL_TV: &str = "20cccccc";
    const MESSAGE_1_WITH_DUMMY_EAD_NO_VALUE_TV: &str =
        "0382060258208af6f430ebe18d34184017a9a11bf511c8dff8f834730b96c1b7c8dbca2fc3b63701";
    const MESSAGE_1_WITH_DUMMY_EAD_TV: &str =
        "0382060258208af6f430ebe18d34184017a9a11bf511c8dff8f834730b96c1b7c8dbca2fc3b63701cccccc";
    const MESSAGE_1_WITH_DUMMY_CRITICAL_EAD_TV: &str =
        "0382060258208af6f430ebe18d34184017a9a11bf511c8dff8f834730b96c1b7c8dbca2fc3b63720cccccc";
    const PLAINTEXT_2_WITH_DUMMY_CRITICAL_EAD_TV: &str = "3248d0d1a594797d0aaf20cccccc";
    const PLAINTEXT_3_WITH_DUMMY_CRITICAL_EAD_TV: &str = "2b48ddf106b86fd22fe420cccccc";
    const G_Y_TV: BytesP256ElemLen =
        hex!("419701d7f00a26c2dc587a36dd752549f33763c893422c8ea0f955a13a4ff5d5");
    const C_R_TV: u8 = 0x27;
    const MESSAGE_2_TV: &str = "582b419701d7f00a26c2dc587a36dd752549f33763c893422c8ea0f955a13a4ff5d59862a11de42a95d785386a";
    const CIPHERTEXT_2_TV: &str = "9862a11de42a95d785386a";
    const H_MESSAGE_1_TV: BytesHashLen =
        hex!("ca02cabda5a8902749b42f711050bb4dbd52153e87527594b39f50cdf019888c");
    const TH_2_TV: BytesHashLen =
        hex!("356efd53771425e008f3fe3a86c83ff4c6b16e57028ff39d5236c182b202084b");
    const TH_3_TV: BytesHashLen =
        hex!("dfe5b065e64c72d226d500c12d49bee6dc4881ded0965e9bdf89d24a54f2e59a");
    const CIPHERTEXT_3_TV: &str = "473dd16077dd71d65b56e6bd71e7a49d6012";
    const TH_4_TV: BytesHashLen =
        hex!("baf60adbc500fce789af25b108ada2275575056c52c1c2036a2da4a643891cb4");
    const PRK_2E_TV: BytesP256ElemLen =
        hex!("5aa0d69f3e3d1e0c479f0b8a486690c9802630c3466b1dc92371c982563170b5");
    const CIPHERTEXT_2_LEN_TV: usize = MESSAGE_2_TV.len() / 2 - P256_ELEM_LEN - 2;
    const PLAINTEXT_2_LEN_TV: usize = CIPHERTEXT_2_LEN_TV;
    const KEYSTREAM_2_TV: [u8; PLAINTEXT_2_LEN_TV] = hex!("bf50e9e7bad0bb68173399");
    const PRK_3E2M_TV: BytesP256ElemLen =
        hex!("0ca3d3398296b3c03900987620c11f6fce70781c1d1219720f9ec08c122d8434");
    const CONTEXT_INFO_MAC_2_TV: [u8; 133] = hex!("a10441325820356efd53771425e008f3fe3a86c83ff4c6b16e57028ff39d5236c182b202084ba2026b6578616d706c652e65647508a101a501020241322001215820bbc34960526ea4d32e940cad2a234148ddc21791a12afbcbac93622046dd44f02258204519e257236b2a0ce2023f0931f1f386ca7afda64fcde0108c224c51eabf6072");
    const MAC_2_TV: BytesMac2 = hex!("fa5efa2ebf920bf3");
    const ID_CRED_I_TV: BytesIdCred = hex!("a104412b");
    const MAC_3_TV: BytesMac3 = hex!("a5eeb9effdabfc39");
    const MESSAGE_3_TV: &str = "52473dd16077dd71d65b56e6bd71e7a49d6012";
    const PRK_4E3M_TV: BytesP256ElemLen =
        hex!("e9cb832a240095d3d0643dbe12e9e2e7b18f0360a3172cea7ac0013ee240e072");
    const CRED_I_TV : [u8; 107] = hex!("a2027734322d35302d33312d46462d45462d33372d33322d333908a101a5010202412b2001215820ac75e9ece3e50bfc8ed60399889522405c47bf16df96660a41298cb4307f7eb62258206e5de611388a4b8a8211334ac7d37ecb52a387d257e6db3c2a93df21ff3affc8");
    const ID_CRED_R_TV: BytesIdCred = hex!("a1044132");
    const CRED_R_TV : [u8; 95] = hex!("a2026b6578616d706c652e65647508a101a501020241322001215820bbc34960526ea4d32e940cad2a234148ddc21791a12afbcbac93622046dd44f02258204519e257236b2a0ce2023f0931f1f386ca7afda64fcde0108c224c51eabf6072");
    const PLAINTEXT_2_TV: &str = "273248fa5efa2ebf920bf3";
    const SK_I_TV: BytesP256ElemLen =
        hex!("fb13adeb6518cee5f88417660841142e830a81fe334380a953406a1305e8706b");
    const X_TV: BytesP256ElemLen =
        hex!("368ec1f69aeb659ba37d5a8d45b21bdc0299dceaa8ef235f3ca42ce3530f9525");
    const G_R_TV: BytesP256ElemLen =
        hex!("bbc34960526ea4d32e940cad2a234148ddc21791a12afbcbac93622046dd44f0");
    const PLAINTEXT_3_TV: &str = "2b48a5eeb9effdabfc39";
    const SALT_3E2M_TV: BytesHashLen =
        hex!("af4e103a47cb3cf32570d5c25ad27732bd8d8178e9a69d061c31a27f8e3ca926");
    const SALT_4E3M_TV: BytesHashLen =
        hex!("84f8a2a9534ddd78dcc7e76e0d4df60bfad7cd3ad6e1d531c7f373a7eda52d1c");
    const G_XY_TV: BytesP256ElemLen =
        hex!("2f0cb7e860ba538fbf5c8bded009f6259b4b628fe1eb7dbe9378e5ecf7a824ba");
    const PRK_OUT_TV: BytesHashLen =
        hex!("6b2dae4032306571cfbc2e4f94a255fb9f1f3fb29ca6f379fec989d4fa90dcf0");
    const PRK_EXPORTER_TV: BytesHashLen =
        hex!("4f0a5a823d06d0005e1becda8a6e61f3c8c67a8b15da7d44d3585ec5854e91e2");
    const OSCORE_MASTER_SECRET_TV: BytesCcmKeyLen = hex!("8c409a332223ad900e44f3434d2d2ce3");
    const OSCORE_MASTER_SALT_TV: Bytes8 = hex!("6163f44be862adfa");

    // invalid test vectors, should result in a parsing error
    const MESSAGE_1_INVALID_ARRAY_TV: &str =
        "8403025820741a13d7ba048fbb615e94386aa3b61bea5b3d8f65f32620b749bee8d278efa90e";
    const MESSAGE_1_INVALID_C_I_TV: &str =
        "03025820741a13d7ba048fbb615e94386aa3b61bea5b3d8f65f32620b749bee8d278efa9410e";
    const MESSAGE_1_INVALID_CIPHERSUITE_TV: &str =
        "0381025820741a13d7ba048fbb615e94386aa3b61bea5b3d8f65f32620b749bee8d278efa90e";
    const MESSAGE_1_INVALID_TEXT_EPHEMERAL_KEY_TV: &str =
        "0302782020616972207370656564206F66206120756E6C6164656E207377616C6C6F77200e";
    const MESSAGE_2_INVALID_NUMBER_OF_CBOR_SEQUENCE_TV: &str =
        "5820419701d7f00a26c2dc587a36dd752549f33763c893422c8ea0f955a13a4ff5d54B9862a11de42a95d785386a";
    const PLAINTEXT_2_SURPLUS_MAP_ID_CRED_TV: &str = "27a10442321048fa5efa2ebf920bf3";
    const PLAINTEXT_2_SURPLUS_BSTR_ID_CRED_TV: &str = "27413248fa5efa2ebf920bf3";

    #[test]
    fn test_ecdh() {
        let g_xy = default_crypto().p256_ecdh(&X_TV, &G_Y_TV);

        assert_eq!(g_xy, G_XY_TV);
    }

    #[test]
    fn test_encode_message_1() {
        let suites_i_tv_len: usize = 2;
        let message_1 = encode_message_1(
            METHOD_TV,
            &SUITES_I_TV,
            suites_i_tv_len,
            &G_X_TV,
            C_I_TV,
            &None::<EADItem>,
        );

        assert_eq!(message_1.len, 39);
        assert_eq!(message_1, BufferMessage1::from_hex(MESSAGE_1_TV));
    }

    #[test]
    fn test_parse_suites_i() {
        let message_1_tv = BufferMessage1::from_hex(MESSAGE_1_TV);
        // skip the fist byte (method)
        let mut decoder = CBORDecoder::new(&message_1_tv.content[1..message_1_tv.len]);
        let res = parse_suites_i(decoder);
        assert!(res.is_ok());
        let (suites_i, suites_i_len, _decoder) = res.unwrap();
        assert_eq!(suites_i, SUITES_I_TV);

        let message_1_tv = BufferMessage1::from_hex(MESSAGE_1_TV_SUITE_ONLY_A);
        // skip the fist byte (method)
        let mut decoder = CBORDecoder::new(&message_1_tv.content[1..message_1_tv.len]);
        let res = parse_suites_i(decoder);
        assert!(res.is_ok());
        let (suites_i, suites_i_len, _decoder) = res.unwrap();
        assert_eq!(suites_i[0], 0x18);

        // let (suites_i, suites_i_len, raw_suites_len) =
        //     parse_suites_i(&BufferMessage1::from_hex(MESSAGE_1_TV_SUITE_ONLY_B)).unwrap();

        let message_1_tv = BufferMessage1::from_hex(MESSAGE_1_TV_SUITE_ONLY_B);
        // skip the fist byte (method)
        let mut decoder = CBORDecoder::new(&message_1_tv.content[1..message_1_tv.len]);
        let res = parse_suites_i(decoder);
        assert!(res.is_ok());
        let (suites_i, suites_i_len, _decoder) = res.unwrap();
        assert_eq!(suites_i_len, 2);
        assert_eq!(suites_i[0], 0x02);
        assert_eq!(suites_i[1], 0x01);

        let message_1_tv = BufferMessage1::from_hex(MESSAGE_1_TV_SUITE_ONLY_C);
        // skip the fist byte (method)
        let mut decoder = CBORDecoder::new(&message_1_tv.content[1..message_1_tv.len]);
        let res = parse_suites_i(decoder);
        assert!(res.is_ok());
        let (suites_i, suites_i_len, _decoder) = res.unwrap();
        assert_eq!(suites_i_len, 2);
        assert_eq!(suites_i[0], 0x02);
        assert_eq!(suites_i[1], 0x19);

        let message_1_tv = BufferMessage1::from_hex(MESSAGE_1_TV_SUITE_ONLY_ERR);
        // skip the fist byte (method)
        let mut decoder = CBORDecoder::new(&message_1_tv.content[1..message_1_tv.len]);
        let res = parse_suites_i(decoder);
        assert_eq!(res.unwrap_err(), EDHOCError::ParsingError);
    }

    #[test]
    fn test_parse_message_1() {
        let message_1_tv_first_time = BufferMessage1::from_hex(MESSAGE_1_TV_FIRST_TIME);
        let message_1_tv = BufferMessage1::from_hex(MESSAGE_1_TV);

        // first time message_1 parsing
        let res = parse_message_1(&message_1_tv_first_time);
        assert!(res.is_ok());
        let (method, suites_i, suites_i_len, g_x, c_i, ead_1) = res.unwrap();

        assert_eq!(method, METHOD_TV_FIRST_TIME);
        assert_eq!(suites_i, SUITES_I_TV_FIRST_TIME);
        assert_eq!(g_x, G_X_TV_FIRST_TIME);
        assert_eq!(c_i, C_I_TV_FIRST_TIME);
        assert!(ead_1.is_none());

        // second time message_1
        let res = parse_message_1(&message_1_tv);
        assert!(res.is_ok());
        let (method, suites_i, suites_i_len, g_x, c_i, ead_1) = res.unwrap();

        assert_eq!(method, METHOD_TV);
        assert_eq!(suites_i, SUITES_I_TV);
        assert_eq!(g_x, G_X_TV);
        assert_eq!(c_i, C_I_TV);
        assert!(ead_1.is_none());
    }

    #[test]
    fn test_parse_message_1_invalid_traces() {
        let message_1_tv: EdhocMessageBuffer = BufferMessage1::from_hex(MESSAGE_1_INVALID_ARRAY_TV);
        assert_eq!(
            parse_message_1(&message_1_tv).unwrap_err(),
            EDHOCError::ParsingError
        );

        let message_1_tv = BufferMessage1::from_hex(MESSAGE_1_INVALID_C_I_TV);
        assert_eq!(
            parse_message_1(&message_1_tv).unwrap_err(),
            EDHOCError::ParsingError
        );

        let message_1_tv = BufferMessage1::from_hex(MESSAGE_1_INVALID_CIPHERSUITE_TV);
        assert_eq!(
            parse_message_1(&message_1_tv).unwrap_err(),
            EDHOCError::ParsingError
        );

        let message_1_tv = BufferMessage1::from_hex(MESSAGE_1_INVALID_TEXT_EPHEMERAL_KEY_TV);
        assert_eq!(
            parse_message_1(&message_1_tv).unwrap_err(),
            EDHOCError::ParsingError
        );
    }

    #[test]
    fn test_parse_message_2_invalid_traces() {
        let message_2_tv = BufferMessage1::from_hex(MESSAGE_2_INVALID_NUMBER_OF_CBOR_SEQUENCE_TV);
        assert_eq!(
            parse_message_2(&message_2_tv).unwrap_err(),
            EDHOCError::ParsingError
        );
    }

    #[test]
    fn test_encode_message_2() {
        let ciphertext_2_tv = BufferCiphertext2::from_hex(CIPHERTEXT_2_TV);
        let message_2 = encode_message_2(&G_Y_TV, &ciphertext_2_tv);

        assert_eq!(message_2, BufferMessage2::from_hex(MESSAGE_2_TV));
    }

    #[test]
    fn test_parse_message_2() {
        let ciphertext_2_tv = BufferCiphertext2::from_hex(CIPHERTEXT_2_TV);
        let ret = parse_message_2(&BufferMessage2::from_hex(MESSAGE_2_TV));
        assert!(ret.is_ok());
        let (g_y, ciphertext_2) = ret.unwrap();

        assert_eq!(g_y, G_Y_TV);
        assert_eq!(ciphertext_2, ciphertext_2_tv);
    }

    #[test]
    fn test_compute_th_2() {
        let th_2 = compute_th_2(&mut default_crypto(), &G_Y_TV, &H_MESSAGE_1_TV);
        assert_eq!(th_2, TH_2_TV);
    }

    #[test]
    fn test_compute_th_3() {
        let plaintext_2_tv = BufferPlaintext2::from_hex(PLAINTEXT_2_TV);

        let th_3 = compute_th_3(&mut default_crypto(), &TH_2_TV, &plaintext_2_tv, &CRED_R_TV);
        assert_eq!(th_3, TH_3_TV);
    }

    #[test]
    fn test_compute_th_4() {
        let plaintext_3_tv = BufferPlaintext3::from_hex(PLAINTEXT_3_TV);

        let th_4 = compute_th_4(&mut default_crypto(), &TH_3_TV, &plaintext_3_tv, &CRED_I_TV);
        assert_eq!(th_4, TH_4_TV);
    }

    #[test]
    fn test_edhoc_kdf() {
        let mut th_2_context_tv: BytesMaxContextBuffer = [0x00u8; MAX_KDF_CONTEXT_LEN];
        th_2_context_tv[..TH_2_TV.len()].copy_from_slice(&TH_2_TV[..]);
        const LEN_TV: usize = PLAINTEXT_2_LEN_TV;

        let output = edhoc_kdf(
            &mut default_crypto(),
            &PRK_2E_TV,
            0u8,
            &th_2_context_tv,
            SHA256_DIGEST_LEN,
            LEN_TV,
        );
        for i in 0..KEYSTREAM_2_TV.len() {
            assert_eq!(KEYSTREAM_2_TV[i], output[i]);
        }

        let mut context_info_mac_2: BytesMaxContextBuffer = [0x00u8; MAX_KDF_CONTEXT_LEN];
        context_info_mac_2[..CONTEXT_INFO_MAC_2_TV.len()]
            .copy_from_slice(&CONTEXT_INFO_MAC_2_TV[..]);

        let output_2 = edhoc_kdf(
            &mut default_crypto(),
            &PRK_3E2M_TV,
            2u8,
            &context_info_mac_2,
            CONTEXT_INFO_MAC_2_TV.len(),
            MAC_LENGTH_2,
        );

        for i in 0..MAC_2_TV.len() {
            assert_eq!(MAC_2_TV[i], output_2[i]);
        }
    }

    #[test]
    fn test_encrypt_message_3() {
        let plaintext_3_tv = BufferPlaintext3::from_hex(PLAINTEXT_3_TV);
        let message_3_tv = BufferMessage3::from_hex(MESSAGE_3_TV);

        let message_3 = encrypt_message_3(
            &mut default_crypto(),
            &PRK_3E2M_TV,
            &TH_3_TV,
            &plaintext_3_tv,
        );
        assert_eq!(message_3, message_3_tv);
    }

    #[test]
    fn test_decrypt_message_3() {
        let plaintext_3_tv = BufferPlaintext3::from_hex(PLAINTEXT_3_TV);
        let message_3_tv = BufferMessage3::from_hex(MESSAGE_3_TV);

        let plaintext_3 =
            decrypt_message_3(&mut default_crypto(), &PRK_3E2M_TV, &TH_3_TV, &message_3_tv);
        assert!(plaintext_3.is_ok());
        assert_eq!(plaintext_3.unwrap(), plaintext_3_tv);
    }

    #[test]
    fn test_compute_mac_3() {
        let mac_3 = compute_mac_3(
            &mut default_crypto(),
            &PRK_4E3M_TV,
            &TH_3_TV,
            &ID_CRED_I_TV,
            &CRED_I_TV,
        );
        assert_eq!(mac_3, MAC_3_TV);
    }

    #[test]
    fn test_compute_and_verify_mac_2() {
        let rcvd_mac_2 = compute_mac_2(
            &mut default_crypto(),
            &PRK_3E2M_TV,
            &ID_CRED_R_TV,
            &CRED_R_TV,
            &TH_2_TV,
        );

        assert_eq!(rcvd_mac_2, MAC_2_TV);
    }

    #[test]
    fn test_encode_plaintext_2() {
        let plaintext_2_tv = BufferPlaintext2::from_hex(PLAINTEXT_2_TV);
        let plaintext_2 = encode_plaintext_2(
            C_R_TV,
            IdCred::CompactKid(ID_CRED_R_TV[ID_CRED_R_TV.len() - 1]),
            &MAC_2_TV,
            &None::<EADItem>,
        );

        assert_eq!(plaintext_2, plaintext_2_tv);
    }

    #[test]
    fn test_parse_plaintext_2_invalid_traces() {
        let plaintext_2_tv = BufferPlaintext2::from_hex(PLAINTEXT_2_SURPLUS_MAP_ID_CRED_TV);
        let mut plaintext_2_tv_buffer: BytesMaxBuffer = [0x00u8; MAX_BUFFER_LEN];
        plaintext_2_tv_buffer[..plaintext_2_tv.len]
            .copy_from_slice(&plaintext_2_tv.content[..plaintext_2_tv.len]);
        let ret = decode_plaintext_2(&plaintext_2_tv_buffer, plaintext_2_tv.len);
        assert_eq!(ret.unwrap_err(), EDHOCError::ParsingError);

        let plaintext_2_tv = BufferPlaintext2::from_hex(PLAINTEXT_2_SURPLUS_BSTR_ID_CRED_TV);
        let mut plaintext_2_tv_buffer: BytesMaxBuffer = [0x00u8; MAX_BUFFER_LEN];
        plaintext_2_tv_buffer[..plaintext_2_tv.len]
            .copy_from_slice(&plaintext_2_tv.content[..plaintext_2_tv.len]);
        let ret = decode_plaintext_2(&plaintext_2_tv_buffer, plaintext_2_tv.len);
        assert_eq!(ret.unwrap_err(), EDHOCError::ParsingError);
    }

    #[test]
    fn test_decode_plaintext_2() {
        let plaintext_2_tv = BufferPlaintext2::from_hex(PLAINTEXT_2_TV);
        let mut plaintext_2_tv_buffer: BytesMaxBuffer = [0x00u8; MAX_BUFFER_LEN];
        plaintext_2_tv_buffer[..plaintext_2_tv.len]
            .copy_from_slice(&plaintext_2_tv.content[..plaintext_2_tv.len]);
        let ead_2_tv = [0x00u8; 0];

        let plaintext_2 = decode_plaintext_2(&plaintext_2_tv_buffer, PLAINTEXT_2_LEN_TV);
        assert!(plaintext_2.is_ok());
        let (c_r, id_cred_r, mac_2, ead_2) = plaintext_2.unwrap();
        assert_eq!(c_r, C_R_TV);
        let id_cred_r = match id_cred_r {
            IdCred::CompactKid(id_cred_r) => id_cred_r,
            _ => panic!("Invalid ID_CRED_R"),
        };
        assert_eq!(id_cred_r, ID_CRED_R_TV[3]);
        assert_eq!(mac_2, MAC_2_TV);
        assert!(ead_2.is_none());
    }

    #[test]
    fn test_encrypt_decrypt_ciphertext_2() {
        let plaintext_2_tv = BufferPlaintext2::from_hex(PLAINTEXT_2_TV);
        let ciphertext_2_tv = BufferPlaintext2::from_hex(CIPHERTEXT_2_TV);
        // test decryption
        let (plaintext_2, plaintext_2_len) = encrypt_decrypt_ciphertext_2(
            &mut default_crypto(),
            &PRK_2E_TV,
            &TH_2_TV,
            &ciphertext_2_tv,
        );

        assert_eq!(plaintext_2_len, PLAINTEXT_2_LEN_TV);
        for i in 0..PLAINTEXT_2_LEN_TV {
            assert_eq!(plaintext_2[i], plaintext_2_tv.content[i]);
        }

        let mut plaintext_2_tmp: BufferCiphertext2 = BufferCiphertext2::new();
        plaintext_2_tmp.len = plaintext_2_len;
        plaintext_2_tmp.content[..plaintext_2_len].copy_from_slice(&plaintext_2[..plaintext_2_len]);

        // test encryption
        let (ciphertext_2, ciphertext_2_len) = encrypt_decrypt_ciphertext_2(
            &mut default_crypto(),
            &PRK_2E_TV,
            &TH_2_TV,
            &plaintext_2_tmp,
        );

        assert_eq!(ciphertext_2_len, CIPHERTEXT_2_LEN_TV);
        for i in 0..CIPHERTEXT_2_LEN_TV {
            assert_eq!(ciphertext_2[i], ciphertext_2_tv.content[i]);
        }
    }

    #[test]
    fn test_compute_prk_4e3m() {
        let prk_4e3m = compute_prk_4e3m(&mut default_crypto(), &SALT_4E3M_TV, &SK_I_TV, &G_Y_TV);
        assert_eq!(prk_4e3m, PRK_4E3M_TV);
    }

    #[test]
    fn test_compute_prk_3e2m() {
        let prk_3e2m = compute_prk_3e2m(&mut default_crypto(), &SALT_3E2M_TV, &X_TV, &G_R_TV);
        assert_eq!(prk_3e2m, PRK_3E2M_TV);
    }

    #[test]
    fn test_compute_prk_2e() {
        let prk_2e = compute_prk_2e(&mut default_crypto(), &X_TV, &G_Y_TV, &TH_2_TV);
        assert_eq!(prk_2e, PRK_2E_TV);
    }

    #[test]
    fn test_encode_plaintext_3() {
        let plaintext_3_tv = BufferPlaintext3::from_hex(PLAINTEXT_3_TV);
        let plaintext_3 = encode_plaintext_3(&ID_CRED_I_TV, &MAC_3_TV, &None::<EADItem>);
        assert_eq!(plaintext_3, plaintext_3_tv);
    }

    #[test]
    fn test_decode_plaintext_3() {
        let plaintext_3_tv = BufferPlaintext3::from_hex(PLAINTEXT_3_TV);
        let kid_tv = ID_CRED_I_TV[ID_CRED_I_TV.len() - 1];

        let (id_cred_i, mac_3, ead_3) = decode_plaintext_3(&plaintext_3_tv).unwrap();

        let kid = match id_cred_i {
            IdCred::CompactKid(id_cred_i) => id_cred_i,
            _ => panic!("Invalid ID_CRED_I"),
        };

        assert_eq!(mac_3, MAC_3_TV);
        assert_eq!(kid, kid_tv);
        assert!(ead_3.is_none());
    }

    #[test]
    fn test_encode_ead_item() {
        let ead_tv = EdhocMessageBuffer::from_hex(EAD_DUMMY_CRITICAL_TV);

        let ead_item = EADItem {
            label: EAD_DUMMY_LABEL_TV,
            is_critical: true,
            value: Some(EdhocMessageBuffer::from_hex(EAD_DUMMY_VALUE_TV)),
        };

        let ead_buffer = encode_ead_item(&ead_item);
        assert_eq!(ead_buffer.content, ead_tv.content);
    }

    #[test]
    fn test_encode_message_with_ead_item() {
        let method_tv = METHOD_TV;
        let suites_i_tv_len: usize = 2;
        let c_i_tv = C_I_TV;
        let message_1_ead_tv = BufferMessage1::from_hex(MESSAGE_1_WITH_DUMMY_CRITICAL_EAD_TV);
        let ead_item = EADItem {
            label: EAD_DUMMY_LABEL_TV,
            is_critical: true,
            value: Some(EdhocMessageBuffer::from_hex(EAD_DUMMY_VALUE_TV)),
        };

        let message_1 = encode_message_1(
            method_tv,
            &SUITES_I_TV,
            suites_i_tv_len,
            &G_X_TV,
            c_i_tv,
            &Some(ead_item),
        );

        assert_eq!(message_1.content, message_1_ead_tv.content);
    }

    #[test]
    fn test_parse_ead_item() {
        let message_tv_offset = MESSAGE_1_TV.len() / 2;
        let message_ead_tv = BufferMessage1::from_hex(MESSAGE_1_WITH_DUMMY_EAD_TV);
        let ead_value_tv = EdhocMessageBuffer::from_hex(EAD_DUMMY_VALUE_TV);

        let res = parse_ead(&message_ead_tv.content[message_tv_offset..message_ead_tv.len]);
        assert!(res.is_ok());
        let ead_item = res.unwrap();
        assert!(ead_item.is_some());
        let ead_item = ead_item.unwrap();
        assert!(!ead_item.is_critical);
        assert_eq!(ead_item.label, EAD_DUMMY_LABEL_TV);
        assert_eq!(ead_item.value.unwrap().content, ead_value_tv.content);

        let message_ead_tv = BufferMessage1::from_hex(MESSAGE_1_WITH_DUMMY_CRITICAL_EAD_TV);

        let res =
            parse_ead(&message_ead_tv.content[message_tv_offset..message_ead_tv.len]).unwrap();
        let ead_item = res.unwrap();
        assert!(ead_item.is_critical);
        assert_eq!(ead_item.label, EAD_DUMMY_LABEL_TV);
        assert_eq!(ead_item.value.unwrap().content, ead_value_tv.content);

        let message_ead_tv = BufferMessage1::from_hex(MESSAGE_1_WITH_DUMMY_EAD_NO_VALUE_TV);

        let res =
            parse_ead(&message_ead_tv.content[message_tv_offset..message_ead_tv.len]).unwrap();
        let ead_item = res.unwrap();
        assert!(!ead_item.is_critical);
        assert_eq!(ead_item.label, EAD_DUMMY_LABEL_TV);
        assert!(ead_item.value.is_none());
    }

    #[test]
    fn test_parse_message_with_ead_item() {
        let message_1_ead_tv = BufferMessage1::from_hex(MESSAGE_1_WITH_DUMMY_CRITICAL_EAD_TV);
        let ead_value_tv = EdhocMessageBuffer::from_hex(EAD_DUMMY_VALUE_TV);

        let res = parse_message_1(&message_1_ead_tv);
        assert!(res.is_ok());
        let (_method, _suites_i, _suites_i_len, _g_x, _c_i, ead_1) = res.unwrap();
        let ead_1 = ead_1.unwrap();
        assert!(ead_1.is_critical);
        assert_eq!(ead_1.label, EAD_DUMMY_LABEL_TV);
        assert_eq!(ead_1.value.unwrap().content, ead_value_tv.content);
    }

    fn test_compute_prk_out() {
        let mut prk_out: BytesHashLen = [0x00; SHA256_DIGEST_LEN];
        let mut th_4_context: BytesMaxContextBuffer = [0x00; MAX_KDF_CONTEXT_LEN];
        th_4_context[..TH_4_TV.len()].copy_from_slice(&TH_4_TV[..]);

        let prk_out_buf = edhoc_kdf(
            &mut default_crypto(),
            &PRK_4E3M_TV,
            7u8,
            &th_4_context,
            TH_4_TV.len(),
            SHA256_DIGEST_LEN,
        );
        prk_out[..].copy_from_slice(&prk_out_buf[..SHA256_DIGEST_LEN]);

        assert_eq!(prk_out, PRK_OUT_TV);
    }

    #[test]
    fn test_compute_prk_exporter() {
        let mut prk_exporter: BytesHashLen = [0x00; SHA256_DIGEST_LEN];
        let prk_exporter_buf = edhoc_kdf(
            &mut default_crypto(),
            &PRK_OUT_TV,
            10u8,
            &[0x00; MAX_KDF_CONTEXT_LEN],
            0,
            SHA256_DIGEST_LEN,
        );
        prk_exporter[..].copy_from_slice(&prk_exporter_buf[..SHA256_DIGEST_LEN]);

        assert_eq!(prk_exporter, PRK_EXPORTER_TV);
    }

    #[test]
    fn test_compute_oscore_master_secret_salt() {
        let oscore_master_secret_buf = edhoc_kdf(
            &mut default_crypto(),
            &PRK_EXPORTER_TV,
            0u8,
            &[0x00; MAX_KDF_CONTEXT_LEN],
            0,
            OSCORE_MASTER_SECRET_TV.len(),
        );
        assert_eq!(
            &oscore_master_secret_buf[..OSCORE_MASTER_SECRET_TV.len()],
            &OSCORE_MASTER_SECRET_TV[..]
        );

        let oscore_master_salt_buf = edhoc_kdf(
            &mut default_crypto(),
            &PRK_EXPORTER_TV,
            1u8,
            &[0x00; MAX_KDF_CONTEXT_LEN],
            0,
            OSCORE_MASTER_SALT_TV.len(),
        );

        assert_eq!(
            &oscore_master_salt_buf[..OSCORE_MASTER_SALT_TV.len()],
            &OSCORE_MASTER_SALT_TV[..]
        );
    }
}<|MERGE_RESOLUTION|>--- conflicted
+++ resolved
@@ -831,67 +831,6 @@
     output
 }
 
-<<<<<<< HEAD
-fn decode_plaintext_3(
-    plaintext_3: &BufferPlaintext3,
-) -> Result<(IdCred, BytesMac3, Option<EADItem>), EDHOCError> {
-    let mut mac_3: BytesMac3 = [0x00; MAC_LENGTH_3];
-    let id_cred_i: IdCred;
-
-    // check ID_CRED_I and MAC_3
-    let res = if is_cbor_neg_int_1byte(plaintext_3.content[0])
-        || is_cbor_uint_1byte(plaintext_3.content[0])
-    {
-        let kid = plaintext_3.content[0usize];
-        let id_cred_i = IdCred::CompactKid(kid);
-        Ok((1, id_cred_i))
-    } else if is_cbor_bstr_2bytes_prefix(plaintext_3.content[0])
-        && is_cbor_uint_2bytes(plaintext_3.content[1])
-        && (plaintext_3.content[2] as usize) < plaintext_3.len
-    {
-        // full credential
-        let cred_len = plaintext_3.content[2] as usize;
-        id_cred_i = IdCred::FullCredential(&plaintext_3.content[3..3 + cred_len]);
-        Ok((3 + cred_len, id_cred_i))
-    } else {
-        // error
-        Err(())
-    };
-
-    if res.is_ok() {
-        let (mut offset, id_cred_i) = res.unwrap();
-
-        if is_cbor_bstr_1byte_prefix(plaintext_3.content[1]) {
-            // skip the CBOR magic byte as we know how long the MAC is
-            offset += 1;
-            mac_3[..].copy_from_slice(&plaintext_3.content[offset..offset + MAC_LENGTH_3]);
-
-            // if there is still more to parse, the rest will be the EAD_3
-            if plaintext_3.len > (offset + MAC_LENGTH_3) {
-                // NOTE: since the current implementation only supports one EAD handler,
-                // we assume only one EAD item
-                let ead_res = parse_ead(plaintext_3, offset + MAC_LENGTH_3);
-                if ead_res.is_ok() {
-                    let ead_3 = ead_res.unwrap();
-                    Ok((id_cred_i, mac_3, ead_3))
-                } else {
-                    Err(ead_res.unwrap_err())
-                }
-            } else if plaintext_3.len == (offset + MAC_LENGTH_3) {
-                Ok((id_cred_i, mac_3, None))
-            } else {
-                Err(EDHOCError::ParsingError)
-            }
-        } else {
-            Err(EDHOCError::ParsingError)
-        }
-    } else {
-        Err(EDHOCError::ParsingError)
-    }
-}
-
-=======
->>>>>>> 972fd394
 fn encode_plaintext_3(
     id_cred_i: &BytesIdCred,
     mac_3: &BytesMac3,
@@ -1093,66 +1032,6 @@
     mac_2
 }
 
-<<<<<<< HEAD
-fn decode_plaintext_2(
-    plaintext_2: &BytesMaxBuffer,
-    plaintext_2_len: usize,
-) -> Result<(u8, IdCred, BytesMac2, Option<EADItem>), EDHOCError> {
-    let mut id_cred_r: IdCred = IdCred::CompactKid(0xFF);
-    let mut mac_2: BytesMac2 = [0x00; MAC_LENGTH_2];
-
-    if is_cbor_neg_int_1byte(plaintext_2[0]) || is_cbor_uint_1byte(plaintext_2[0]) {
-        let c_r = plaintext_2[0];
-
-        let res = if is_cbor_neg_int_1byte(plaintext_2[1]) || is_cbor_uint_1byte(plaintext_2[1]) {
-            id_cred_r = IdCred::CompactKid(plaintext_2[1]);
-            Ok(2)
-        } else if is_cbor_bstr_2bytes_prefix(plaintext_2[1])
-            && is_cbor_uint_2bytes(plaintext_2[2])
-            && (plaintext_2[3] as usize) < plaintext_2_len
-        {
-            let cred_len = plaintext_2[3] as usize;
-            id_cred_r = IdCred::FullCredential(&plaintext_2[4..4 + cred_len]);
-            Ok(4 + cred_len)
-        } else {
-            Err(())
-        };
-
-        if res.is_ok() {
-            let mut offset = res.unwrap();
-            // skip cbor string byte as we know how long the string is
-            offset += 1;
-            mac_2[..].copy_from_slice(&plaintext_2[offset..offset + MAC_LENGTH_2]);
-
-            // if there is still more to parse, the rest will be the EAD_2
-            if plaintext_2_len > (offset + MAC_LENGTH_2) {
-                // NOTE: since the current implementation only supports one EAD handler,
-                // we assume only one EAD item
-                let ead_res = parse_ead(
-                    &plaintext_2[..plaintext_2_len].try_into().expect("too long"),
-                    offset + MAC_LENGTH_2,
-                );
-                if ead_res.is_ok() {
-                    let ead_2 = ead_res.unwrap();
-                    Ok((c_r, id_cred_r, mac_2, ead_2))
-                } else {
-                    Err(ead_res.unwrap_err())
-                }
-            } else if plaintext_2_len == (offset + MAC_LENGTH_2) {
-                Ok((c_r, id_cred_r, mac_2, None))
-            } else {
-                Err(EDHOCError::ParsingError)
-            }
-        } else {
-            Err(EDHOCError::ParsingError)
-        }
-    } else {
-        Err(EDHOCError::ParsingError)
-    }
-}
-
-=======
->>>>>>> 972fd394
 fn encode_plaintext_2(
     c_r: u8,
     id_cred_r: IdCred,
