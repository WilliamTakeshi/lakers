#![no_std]

use edhoc_consts::*;
use edhoc_crypto_trait::Crypto as CryptoTrait;
use edhoc_ead::*;

pub fn edhoc_exporter(
    state: State,
    crypto: &mut impl CryptoTrait,
    label: u8,
    context: &BytesMaxContextBuffer,
    context_len: usize,
    length: usize,
) -> Result<(State, BytesMaxBuffer), EDHOCError> {
    let State(
        current_state,
        _x_or_y,
        _c_i,
        _gy_or_gx,
        _prk_3e2m,
        _prk_4e3m,
        _prk_out,
        prk_exporter,
        _h_message_1,
        _th_3,
    ) = state;

    let mut output: BytesMaxBuffer = [0x00; MAX_BUFFER_LEN];
    let mut error = EDHOCError::UnknownError;

    if current_state == EDHOCState::Completed {
        output = edhoc_kdf(crypto, &prk_exporter, label, context, context_len, length);
        Ok((state, output))
    } else {
        Err(EDHOCError::WrongState)
    }
}

pub fn edhoc_key_update(
    mut state: State,
    crypto: &mut impl CryptoTrait,
    context: &BytesMaxContextBuffer,
    context_len: usize,
) -> Result<(State, BytesHashLen), EDHOCError> {
    let State(
        current_state,
        _x_or_y,
        _c_i,
        _gy_or_gx,
        _prk_3e2m,
        _prk_4e3m,
        mut prk_out,
        mut prk_exporter,
        _h_message_1,
        _th_3,
    ) = state;

    let mut prk_new_buf: BytesMaxBuffer = [0x00; MAX_BUFFER_LEN];
    let mut error = EDHOCError::UnknownError;

    if current_state == EDHOCState::Completed {
        // new PRK_out
        prk_new_buf = edhoc_kdf(
            crypto,
            &prk_out,
            11u8,
            context,
            context_len,
            SHA256_DIGEST_LEN,
        );
        prk_out[..SHA256_DIGEST_LEN].copy_from_slice(&prk_new_buf[..SHA256_DIGEST_LEN]);

        // new PRK_exporter
        prk_new_buf = edhoc_kdf(
            crypto,
            &prk_out,
            10u8,
            &[0x00; MAX_KDF_CONTEXT_LEN],
            0,
            SHA256_DIGEST_LEN,
        );
        prk_exporter[..SHA256_DIGEST_LEN].copy_from_slice(&prk_new_buf[..SHA256_DIGEST_LEN]);

        state = construct_state(
            current_state,
            _x_or_y,
            _c_i,
            _gy_or_gx,
            _prk_3e2m,
            _prk_4e3m,
            prk_out,
            prk_exporter,
            _h_message_1,
            _th_3,
        );

        Ok((state, prk_out))
    } else {
        Err(EDHOCError::WrongState)
    }
}

pub fn r_process_message_1(
    mut state: State,
    crypto: &mut impl CryptoTrait,
    message_1: &BufferMessage1,
) -> Result<State, EDHOCError> {
    let State(
        mut current_state,
        _y,
        mut c_i,
        g_x,
        _prk_3e2m,
        _prk_4e3m,
        _prk_out,
        _prk_exporter,
        mut h_message_1,
        _th_3,
    ) = state;

    let mut error = EDHOCError::UnknownError;

    if current_state == EDHOCState::Start {
        // Step 1: decode message_1
        // g_x will be saved to the state
        let res = parse_message_1(message_1);

        if res.is_ok() {
            let (method, suites_i, suites_i_len, g_x, c_i, ead_1) = res.unwrap();
            // verify that the method is supported
            if method == EDHOC_METHOD {
                // Step 2: verify that the selected cipher suite is supported
                if suites_i[suites_i_len - 1] == EDHOC_SUPPORTED_SUITES[0] {
                    // Step 3: If EAD is present make it available to the application
                    let ead_success = if let Some(ead_1) = ead_1 {
                        r_process_ead_1(&ead_1, message_1).is_ok()
                    } else {
                        true
                    };
                    if ead_success {
                        // hash message_1 and save the hash to the state to avoid saving the whole message
                        let mut message_1_buf: BytesMaxBuffer = [0x00; MAX_BUFFER_LEN];
                        message_1_buf[..message_1.len]
                            .copy_from_slice(&message_1.content[..message_1.len]);
                        h_message_1 = crypto.sha256_digest(&message_1_buf, message_1.len);

                        error = EDHOCError::Success;
                        current_state = EDHOCState::ProcessedMessage1;

                        state = construct_state(
                            current_state,
                            _y,
                            c_i,
                            g_x,
                            _prk_3e2m,
                            _prk_4e3m,
                            _prk_out,
                            _prk_exporter,
                            h_message_1,
                            _th_3,
                        );
                    } else {
                        error = EDHOCError::EADError;
                    }
                } else {
                    error = EDHOCError::UnsupportedCipherSuite;
                }
            } else {
                error = EDHOCError::UnsupportedMethod;
            }
        } else {
            error = res.unwrap_err();
        }
    } else {
        error = EDHOCError::WrongState;
    }

    match error {
        EDHOCError::Success => Ok(state),
        _ => Err(error),
    }
}

pub fn r_prepare_message_2(
    mut state: State,
    crypto: &mut impl CryptoTrait,
    cred_r: &[u8],
    r: &BytesP256ElemLen, // R's static private DH key
    y: BytesP256ElemLen,
    g_y: BytesP256ElemLen,
    c_r: u8,
) -> Result<(State, BufferMessage2), EDHOCError> {
    let State(
        mut current_state,
        mut _y,
        _c_i,
        g_x,
        mut prk_3e2m,
        _prk_4e3m,
        _prk_out,
        _prk_exporter,
        h_message_1,
        mut th_3,
    ) = state;

    let mut error = EDHOCError::UnknownError;
    let mut message_2: BufferMessage2 = BufferMessage2::new();

    if current_state == EDHOCState::ProcessedMessage1 {
        // compute TH_2
        let th_2 = compute_th_2(crypto, &g_y, &h_message_1);

        // compute prk_3e2m
        let prk_2e = compute_prk_2e(crypto, &y, &g_x, &th_2);
        let salt_3e2m = compute_salt_3e2m(crypto, &prk_2e, &th_2);
        prk_3e2m = compute_prk_3e2m(crypto, &salt_3e2m, r, &g_x);

        // compute MAC_2
        let mac_2 = compute_mac_2(crypto, &prk_3e2m, &get_id_cred(cred_r), cred_r, &th_2);

        let ead_2 = r_prepare_ead_2();

        let id_cred_r = if ead_2.is_some() {
            // NOTE: assume EAD_2 is for zeroconf
            IdCred::FullCredential(cred_r)
        } else {
            let (_g_r, kid) = parse_cred(cred_r).unwrap(); // FIXME
            IdCred::CompactKid(kid)
        };

        // compute ciphertext_2
        let plaintext_2 = encode_plaintext_2(c_r, id_cred_r, &mac_2, &ead_2);

        // step is actually from processing of message_3
        // but we do it here to avoid storing plaintext_2 in State
        th_3 = compute_th_3(crypto, &th_2, &plaintext_2, cred_r);

        let mut ct: BufferCiphertext2 = BufferCiphertext2::new();
        ct.len = plaintext_2.len;
        ct.content[..ct.len].copy_from_slice(&plaintext_2.content[..ct.len]);

        let (ciphertext_2, ciphertext_2_len) =
            encrypt_decrypt_ciphertext_2(crypto, &prk_2e, &th_2, &ct);

        ct.content[..ct.len].copy_from_slice(&ciphertext_2[..ct.len]);

        message_2 = encode_message_2(&g_y, &ct);

        error = EDHOCError::Success;
        current_state = EDHOCState::WaitMessage3;

        state = construct_state(
            current_state,
            y,
            _c_i,
            g_x,
            prk_3e2m,
            _prk_4e3m,
            _prk_out,
            _prk_exporter,
            h_message_1,
            th_3,
        );
    } else {
        error = EDHOCError::WrongState;
    }

    match error {
        EDHOCError::Success => Ok((state, message_2)),
        _ => Err(error),
    }
}

// FIXME fetch ID_CRED_I and CRED_I based on kid
pub fn r_process_message_3(
    mut state: State,
    crypto: &mut impl CryptoTrait,
    message_3: &BufferMessage3,
    cred_i_expected: Option<&[u8]>,
) -> Result<(State, BytesHashLen), EDHOCError> {
    let State(
        mut current_state,
        y,
        _c_i,
        _g_x,
        prk_3e2m,
        mut prk_4e3m,
        mut prk_out,
        mut prk_exporter,
        _h_message_1,
        th_3,
    ) = state;

    let mut error = EDHOCError::UnknownError;
    let mut g_i: BytesP256ElemLen = Default::default();
    let mut cred_i = None;

    if current_state == EDHOCState::WaitMessage3 {
        let plaintext_3 = decrypt_message_3(crypto, &prk_3e2m, &th_3, message_3);

        if plaintext_3.is_ok() {
            let plaintext_3 = plaintext_3.unwrap();
            let decoded_p3_res = decode_plaintext_3(&plaintext_3);

            if decoded_p3_res.is_ok() {
                // The implementation currently supports the following two cases on handling the credentials:
                // 1. R receives a kid and has a corresponding CRED_x passed in as cred_i_expected
                // 2. R receives CRED_x by value in the message and uses it
                // TODO: add support for fetching CRED_x based on kid received in the message
                let (id_cred_i, mac_3, ead_3) = decoded_p3_res.unwrap();

                // Processing of auth credentials according to draft-tiloca-lake-implem-cons
                // Comments tagged with a number refer to steps in Section 4.3.1. of draft-tiloca-lake-implem-cons
                cred_i = if let Some(cred_i_expected) = cred_i_expected {
                    // 1. Does ID_CRED_X point to a stored authentication credential? YES
                    // IMPL: compare cred_i_expected with id_cred
                    //   IMPL: assume cred_i_expected is well formed
                    let (g_i_expected, kid_expected) = parse_cred(cred_i_expected).unwrap();
                    g_i = g_i_expected;
                    let credentials_match = match id_cred_i {
                        IdCred::CompactKid(kid) => kid == kid_expected,
                        IdCred::FullCredential(cred_i_received) => {
                            cred_i_expected == cred_i_received
                        }
                    };

                    // 2. Is this authentication credential still valid?
                    // IMPL,TODO: check cred_r_expected is still valid

                    // Continue by considering CRED_X as the authentication credential of the other peer.
                    // IMPL: ready to proceed, including process ead_2

                    if credentials_match {
                        Some(cred_i_expected)
                    } else {
                        None
                    }
                } else {
                    // 1. Does ID_CRED_X point to a stored authentication credential? NO
                    // IMPL: cred_i_expected provided by application is None
                    //       id_cred must be a full credential
                    if let IdCred::FullCredential(cred_i_received) = id_cred_i {
                        // 3. Is the trust model Pre-knowledge-only? NO (hardcoded to NO for now)

                        // 4. Is the trust model Pre-knowledge + TOFU? YES (hardcoded to YES for now)

                        // 6. Validate CRED_X. Generally a CCS has to be validated only syntactically and semantically, unlike a certificate or a CWT.
                        //    Is the validation successful?
                        // IMPL: parse_cred(cred_r) and check it is valid
                        match parse_cred(cred_i_received) {
                            Ok((g_i_received, _kid_received)) => {
                                // 5. Is the authentication credential authorized for use in the context of this EDHOC session?
                                // IMPL,TODO: we just skip this step for now

                                // 7. Store CRED_X as valid and trusted.
                                //   Pair it with consistent credential identifiers, for each supported type of credential identifier.
                                // IMPL: cred_r = id_cred
                                g_i = g_i_received;
                                Some(cred_i_received)
                            }
                            Err(_) => None,
                        }
                    } else {
                        // IMPL: should have gotten a full credential
                        None
                    }
                };

                // 8. Is this authentication credential good to use in the context of this EDHOC session?
                // IMPL,TODO: we just skip this step for now

                // IMPL: stop if cred_r is None
                if let Some(valid_cred_i) = cred_i {
                    // Phase 2:
                    // - Process EAD_X items that have not been processed yet, and that can be processed before message verification
                    // IMPL: we are sure valid_cred_i is a full credential

                    // Step 3: If EAD is present make it available to the application
                    let ead_res = if let Some(ead_3) = ead_3 {
                        // IMPL: if EAD-zeroconf is present, then id_cred must contain a full credential
                        // at this point, in case of EAD = zeroconf, if it works it means that:
                        // - the Voucher has been verified
                        // - the received valid_cred_i (aka cred_i) has been authenticated
                        r_process_ead_3(ead_3)
                    } else {
                        Ok(())
                    };

                    if ead_res.is_ok() {
                        // verify mac_3

                        // compute salt_4e3m
                        let salt_4e3m = compute_salt_4e3m(crypto, &prk_3e2m, &th_3);
                        // TODO compute prk_4e3m
                        prk_4e3m = compute_prk_4e3m(crypto, &salt_4e3m, &y, &g_i);

                        // compute mac_3
                        let expected_mac_3 = compute_mac_3(
                            crypto,
                            &prk_4e3m,
                            &th_3,
                            &get_id_cred(valid_cred_i),
                            valid_cred_i,
                        );

                        // verify mac_3
                        if mac_3 == expected_mac_3 {
                            error = EDHOCError::Success;
<<<<<<< HEAD
                            let th_4 = compute_th_4(crypto, &th_3, &plaintext_3, cred_i_expected);
=======
                            let th_4 = compute_th_4(&th_3, &plaintext_3, valid_cred_i);
>>>>>>> da310f41

                            let mut th_4_buf: BytesMaxContextBuffer = [0x00; MAX_KDF_CONTEXT_LEN];
                            th_4_buf[..th_4.len()].copy_from_slice(&th_4[..]);
                            // compute prk_out
                            // PRK_out = EDHOC-KDF( PRK_4e3m, 7, TH_4, hash_length )
                            let prk_out_buf = edhoc_kdf(
                                crypto,
                                &prk_4e3m,
                                7u8,
                                &th_4_buf,
                                th_4.len(),
                                SHA256_DIGEST_LEN,
                            );
                            prk_out[..SHA256_DIGEST_LEN]
                                .copy_from_slice(&prk_out_buf[..SHA256_DIGEST_LEN]);

                            // compute prk_exporter from prk_out
                            // PRK_exporter  = EDHOC-KDF( PRK_out, 10, h'', hash_length )
                            let prk_exporter_buf = edhoc_kdf(
                                crypto,
                                &prk_out,
                                10u8,
                                &[0x00u8; MAX_KDF_CONTEXT_LEN],
                                0,
                                SHA256_DIGEST_LEN,
                            );
                            prk_exporter[..SHA256_DIGEST_LEN]
                                .copy_from_slice(&prk_exporter_buf[..SHA256_DIGEST_LEN]);

                            error = EDHOCError::Success;
                            current_state = EDHOCState::Completed;

                            state = construct_state(
                                current_state,
                                y,
                                _c_i,
                                _g_x,
                                prk_3e2m,
                                prk_4e3m,
                                prk_out,
                                prk_exporter,
                                _h_message_1,
                                th_3,
                            );
                        } else {
                            error = EDHOCError::MacVerificationFailed;
                        }
                    } else {
                        error = EDHOCError::EADError;
                    }
                } else {
                    error = EDHOCError::UnknownPeer;
                }
            } else {
                error = decoded_p3_res.unwrap_err();
            }
        } else {
            // error handling for err = decrypt_message_3(&prk_3e2m, &th_3, message_3);
            error = plaintext_3.unwrap_err();
        }
    } else {
        error = EDHOCError::WrongState;
    }

    match error {
        EDHOCError::Success => Ok((state, prk_out)),
        _ => Err(error),
    }
}

pub fn i_prepare_message_1(
    mut state: State,
    crypto: &mut impl CryptoTrait,
    x: BytesP256ElemLen,
    g_x: BytesP256ElemLen,
    c_i: u8,
) -> Result<(State, BufferMessage1), EDHOCError> {
    let State(
        mut current_state,
        mut _x,
        mut _c_i,
        _g_y,
        _prk_3e2m,
        _prk_4e3m,
        _prk_out,
        _prk_exporter,
        mut h_message_1,
        _th_3,
    ) = state;

    let mut error = EDHOCError::UnknownError;

    let mut message_1: BufferMessage1 = BufferMessage1::new();

    if current_state == EDHOCState::Start {
        // we only support a single cipher suite which is already CBOR-encoded
        let mut suites_i: BytesSuites = [0x0; SUITES_LEN];
        suites_i[0..EDHOC_SUPPORTED_SUITES.len()].copy_from_slice(&EDHOC_SUPPORTED_SUITES[..]);

        let ead_1 = i_prepare_ead_1(&x, suites_i[suites_i.len() - 1]);

        // Encode message_1 as a sequence of CBOR encoded data items as specified in Section 5.2.1
        message_1 = encode_message_1(
            EDHOC_METHOD,
            &suites_i,
            EDHOC_SUPPORTED_SUITES.len(),
            &g_x,
            c_i,
            &ead_1,
        );

        let mut message_1_buf: BytesMaxBuffer = [0x00; MAX_BUFFER_LEN];
        message_1_buf[..message_1.len].copy_from_slice(&message_1.content[..message_1.len]);

        // hash message_1 here to avoid saving the whole message in the state
        h_message_1 = crypto.sha256_digest(&message_1_buf, message_1.len);
        error = EDHOCError::Success;
        current_state = EDHOCState::WaitMessage2;

        state = construct_state(
            current_state,
            x,
            c_i,
            _g_y,
            _prk_3e2m,
            _prk_4e3m,
            _prk_out,
            _prk_exporter,
            h_message_1,
            _th_3,
        );
    } else {
        error = EDHOCError::WrongState;
    }

    match error {
        EDHOCError::Success => Ok((state, message_1)),
        _ => Err(error),
    }
}

// returns c_r
pub fn i_process_message_2(
    mut state: State,
    crypto: &mut impl CryptoTrait,
    message_2: &BufferMessage2,
    cred_r_expected: Option<&[u8]>,
    i: &BytesP256ElemLen, // I's static private DH key
) -> Result<(State, u8, u8), EDHOCError> {
    let State(
        mut current_state,
        x,
        _c_i,
        g_y,
        mut prk_3e2m,
        mut prk_4e3m,
        _prk_out,
        _prk_exporter,
        h_message_1,
        mut th_3,
    ) = state;

    // init error
    let mut error = EDHOCError::UnknownError;
    let mut c_r = 0xffu8; // invalidate c_r
    let mut kid = 0xffu8; // invalidate kid
    let mut g_r: BytesP256ElemLen = Default::default();
    let mut cred_r = None;

    if current_state == EDHOCState::WaitMessage2 {
        let res = parse_message_2(message_2);
        if res.is_ok() {
            let (g_y, ciphertext_2) = res.unwrap();

            let th_2 = compute_th_2(crypto, &g_y, &h_message_1);

            // compute prk_2e
            let prk_2e = compute_prk_2e(crypto, &x, &g_y, &th_2);

            let (plaintext_2, plaintext_2_len) =
                encrypt_decrypt_ciphertext_2(crypto, &prk_2e, &th_2, &ciphertext_2);

            // decode plaintext_2
            let plaintext_2_decoded = decode_plaintext_2(&plaintext_2, plaintext_2_len);

            if plaintext_2_decoded.is_ok() {
                let (c_r_2, id_cred, mac_2, ead_2) = plaintext_2_decoded.unwrap();
                c_r = c_r_2;

                cred_r = if let Some(cred_r_expected) = cred_r_expected {
                    // 1. Does ID_CRED_X point to a stored authentication credential? YES
                    // IMPL: compare cred_r_expected with id_cred
                    //   IMPL: assume cred_r_expected is well formed
                    let (g_r_expected, kid_expected) = parse_cred(cred_r_expected).unwrap();
                    g_r = g_r_expected;
                    let credentials_match = match id_cred {
                        IdCred::CompactKid(kid) => kid == kid_expected,
                        IdCred::FullCredential(cred_r_received) => {
                            cred_r_expected == cred_r_received
                        }
                    };

                    // 2. Is this authentication credential still valid?
                    // IMPL,TODO: check cred_r_expected is still valid

                    // Continue by considering CRED_X as the authentication credential of the other peer.
                    // IMPL: ready to proceed, including process ead_2

                    if credentials_match {
                        Some(cred_r_expected)
                    } else {
                        None
                    }
                } else {
                    // 1. Does ID_CRED_X point to a stored authentication credential? NO
                    // IMPL: cred_r_expected provided by application is None
                    //       id_cred must be a full credential
                    if let IdCred::FullCredential(cred_r_received) = id_cred {
                        // 3. Is the trust model Pre-knowledge-only? NO (hardcoded to NO for now)

                        // 4. Is the trust model Pre-knowledge + TOFU? YES (hardcoded to YES for now)

                        // 6. Validate CRED_X. Generally a CCS has to be validated only syntactically and semantically, unlike a certificate or a CWT.
                        //    Is the validation successful?
                        // IMPL: parse_cred(cred_r) and check it is valid
                        match parse_cred(cred_r_received) {
                            Ok((g_r_received, _kid_received)) => {
                                // 5. Is the authentication credential authorized for use in the context of this EDHOC session?
                                // IMPL,TODO: we just skip this step for now

                                // 7. Store CRED_X as valid and trusted.
                                //   Pair it with consistent credential identifiers, for each supported type of credential identifier.
                                // IMPL: cred_r = id_cred
                                g_r = g_r_received;
                                Some(cred_r_received)
                            }
                            Err(_) => None,
                        }
                    } else {
                        // IMPL: should have gotten a full credential
                        None
                    }
                };

                // 8. Is this authentication credential good to use in the context of this EDHOC session?
                // IMPL,TODO: we just skip this step for now

                // IMPL: stop if cred_r is None
                if let Some(valid_cred_r) = cred_r {
                    // Phase 2:
                    // - Process EAD_X items that have not been processed yet, and that can be processed before message verification
                    // IMPL: we are sure valid_cred_r is a full credential

                    // Step 3: If EAD is present make it available to the application
                    let ead_res = if let Some(ead_2) = ead_2 {
                        // IMPL: if EAD-zeroconf is present, then id_cred must contain a full credential
                        // at this point, in case of EAD = zeroconf, if it works it means that:
                        // - the Voucher has been verified
                        // - the received valid_cred_r (aka cred_v) has been authenticated
                        i_process_ead_2(ead_2, valid_cred_r, &h_message_1)
                    } else {
                        Ok(())
                    };

                    if ead_res.is_ok() {
                        // verify mac_2
                        let salt_3e2m = compute_salt_3e2m(crypto, &prk_2e, &th_2);

                        prk_3e2m = compute_prk_3e2m(crypto, &salt_3e2m, &x, &g_r);

                        let expected_mac_2 = compute_mac_2(
                            crypto,
                            &prk_3e2m,
                            &get_id_cred(valid_cred_r),
                            &valid_cred_r,
                            &th_2,
                        );

                        if mac_2 == expected_mac_2 {
                            // step is actually from processing of message_3
                            // but we do it here to avoid storing plaintext_2 in State
                            let mut pt2: BufferPlaintext2 = BufferPlaintext2::new();
                            pt2.content[..plaintext_2_len]
                                .copy_from_slice(&plaintext_2[..plaintext_2_len]);
                            pt2.len = plaintext_2_len;
                            th_3 = compute_th_3(crypto, &th_2, &pt2, &valid_cred_r);
                            // message 3 processing

                            let salt_4e3m = compute_salt_4e3m(crypto, &prk_3e2m, &th_3);

                            prk_4e3m = compute_prk_4e3m(crypto, &salt_4e3m, i, &g_y);

                            error = EDHOCError::Success;
                            current_state = EDHOCState::ProcessedMessage2;

                            state = construct_state(
                                current_state,
                                x,
                                _c_i,
                                g_y,
                                prk_3e2m,
                                prk_4e3m,
                                _prk_out,
                                _prk_exporter,
                                h_message_1,
                                th_3,
                            );
                        } else {
                            error = EDHOCError::MacVerificationFailed;
                        }
                    } else {
                        error = EDHOCError::EADError;
                    }
                } else {
                    error = EDHOCError::UnknownPeer;
                }
            } else {
                error = EDHOCError::ParsingError;
            }
        } else {
            error = res.unwrap_err();
        }
    } else {
        error = EDHOCError::WrongState;
    }

    match error {
        EDHOCError::Success => Ok((state, c_r, kid)),
        _ => Err(error),
    }
}

pub fn i_prepare_message_3(
    mut state: State,
    crypto: &mut impl CryptoTrait,
    id_cred_i: &BytesIdCred,
    cred_i: &[u8],
) -> Result<(State, BufferMessage3, BytesHashLen), EDHOCError> {
    let State(
        mut current_state,
        _x,
        _c_i,
        _g_y,
        prk_3e2m,
        prk_4e3m,
        mut prk_out,
        mut prk_exporter,
        _h_message_1,
        th_3,
    ) = state;

    let mut error = EDHOCError::UnknownError;
    let mut message_3: BufferMessage3 = BufferMessage3::new();

    if current_state == EDHOCState::ProcessedMessage2 {
        let mac_3 = compute_mac_3(crypto, &prk_4e3m, &th_3, id_cred_i, cred_i);

        let ead_3 = i_prepare_ead_3();

        let plaintext_3 = encode_plaintext_3(id_cred_i, &mac_3, &ead_3);
        message_3 = encrypt_message_3(crypto, &prk_3e2m, &th_3, &plaintext_3);

        let th_4 = compute_th_4(crypto, &th_3, &plaintext_3, cred_i);

        let mut th_4_buf: BytesMaxContextBuffer = [0x00; MAX_KDF_CONTEXT_LEN];
        th_4_buf[..th_4.len()].copy_from_slice(&th_4[..]);

        // compute prk_out
        // PRK_out = EDHOC-KDF( PRK_4e3m, 7, TH_4, hash_length )
        let prk_out_buf = edhoc_kdf(
            crypto,
            &prk_4e3m,
            7u8,
            &th_4_buf,
            th_4.len(),
            SHA256_DIGEST_LEN,
        );
        prk_out[..SHA256_DIGEST_LEN].copy_from_slice(&prk_out_buf[..SHA256_DIGEST_LEN]);

        // compute prk_exporter from prk_out
        // PRK_exporter  = EDHOC-KDF( PRK_out, 10, h'', hash_length )
        let prk_exporter_buf = edhoc_kdf(
            crypto,
            &prk_out,
            10u8,
            &[0x00; MAX_KDF_CONTEXT_LEN],
            0,
            SHA256_DIGEST_LEN,
        );
        prk_exporter[..SHA256_DIGEST_LEN].copy_from_slice(&prk_exporter_buf[..SHA256_DIGEST_LEN]);
        error = EDHOCError::Success;
        current_state = EDHOCState::Completed;

        state = construct_state(
            current_state,
            _x,
            _c_i,
            _g_y,
            prk_3e2m,
            prk_4e3m,
            prk_out,
            prk_exporter,
            _h_message_1,
            th_3,
        );
    } else {
        error = EDHOCError::WrongState;
    }

    match error {
        EDHOCError::Success => Ok((state, message_3, prk_out)),
        _ => Err(error),
    }
}

pub fn construct_state(
    state: EDHOCState,
    x_or_y: BytesP256ElemLen,
    c_i: u8,
    gx_or_gy: BytesP256ElemLen,
    prk_3e2m: BytesHashLen,
    prk_4e3m: BytesHashLen,
    prk_out: BytesHashLen,
    prk_exporter: BytesHashLen,
    h_message_1: BytesHashLen,
    th_3: BytesHashLen,
) -> State {
    State(
        state,
        x_or_y,
        c_i,
        gx_or_gy,
        prk_3e2m,
        prk_4e3m,
        prk_out,
        prk_exporter,
        h_message_1,
        th_3,
    )
}

fn encode_ead_item(ead_1: &EADItem) -> EdhocMessageBuffer {
    let mut output = EdhocMessageBuffer::new();

    // encode label
    if ead_1.is_critical {
        output.content[0] = ead_1.label + CBOR_NEG_INT_1BYTE_START - 1;
    } else {
        output.content[0] = ead_1.label;
    }
    output.len = 1;

    // encode value
    if let Some(ead_1_value) = &ead_1.value {
        output.content[1..1 + ead_1_value.len]
            .copy_from_slice(&ead_1_value.content[..ead_1_value.len]);
        output.len += ead_1_value.len;
    }

    output
}

fn encode_message_1(
    method: u8,
    suites: &BytesSuites,
    suites_len: usize,
    g_x: &BytesP256ElemLen,
    c_i: u8,
    ead_1: &Option<EADItem>,
) -> BufferMessage1 {
    let mut output = BufferMessage1::new();
    let mut raw_suites_len: usize = 0;

    output.content[0] = method; // CBOR unsigned int less than 24 is encoded verbatim

    if suites_len == 1 {
        // only one suite, will be encoded as a single integer
        if suites[0] <= CBOR_UINT_1BYTE {
            output.content[1] = suites[0];
            raw_suites_len = 1;
        } else {
            output.content[1] = CBOR_UINT_1BYTE;
            output.content[2] = suites[0]; // assume it is smaller than 255, which all suites are
            raw_suites_len = 2;
        }
    } else {
        // several suites, will be encoded as an array
        output.content[1] = CBOR_MAJOR_ARRAY + (suites_len as u8);
        raw_suites_len += 1;
        for i in 0..suites_len {
            if suites[i] <= CBOR_UINT_1BYTE {
                output.content[1 + raw_suites_len] = suites[i];
                raw_suites_len += 1;
            } else {
                output.content[1 + raw_suites_len] = CBOR_UINT_1BYTE;
                output.content[2 + raw_suites_len] = suites[i];
                raw_suites_len += 2;
            }
        }
    };

    output.content[1 + raw_suites_len] = CBOR_BYTE_STRING; // CBOR byte string magic number
    output.content[2 + raw_suites_len] = P256_ELEM_LEN as u8; // length of the byte string
    output.content[3 + raw_suites_len..3 + raw_suites_len + P256_ELEM_LEN]
        .copy_from_slice(&g_x[..]);
    output.content[3 + raw_suites_len + P256_ELEM_LEN] = c_i;
    output.len = 3 + raw_suites_len + P256_ELEM_LEN + 1;

    if let Some(ead_1) = ead_1 {
        let ead_1 = encode_ead_item(ead_1);
        output.content[output.len..output.len + ead_1.len]
            .copy_from_slice(&ead_1.content[..ead_1.len]);
        output.len += ead_1.len;
    }

    output
}

fn parse_message_2(
    rcvd_message_2: &BufferMessage2,
) -> Result<(BytesP256ElemLen, BufferCiphertext2), EDHOCError> {
    let mut error: EDHOCError = EDHOCError::UnknownError;
    // FIXME decode negative integers as well
    let mut g_y: BytesP256ElemLen = [0x00; P256_ELEM_LEN];
    let mut ciphertext_2: BufferCiphertext2 = BufferCiphertext2::new();

    // ensure the whole message is a single CBOR sequence
    if is_cbor_bstr_2bytes_prefix(rcvd_message_2.content[0])
        && rcvd_message_2.content[1] == (rcvd_message_2.len as u8 - 2)
    {
        g_y[..].copy_from_slice(&rcvd_message_2.content[2..2 + P256_ELEM_LEN]);

        ciphertext_2.len = rcvd_message_2.len - P256_ELEM_LEN - 2; // len - gy_len - 2
        ciphertext_2.content[..ciphertext_2.len].copy_from_slice(
            &rcvd_message_2.content[2 + P256_ELEM_LEN..2 + P256_ELEM_LEN + ciphertext_2.len],
        );
        error = EDHOCError::Success;
    } else {
        error = EDHOCError::ParsingError;
    }

    match error {
        EDHOCError::Success => Ok((g_y, ciphertext_2)),
        _ => Err(error),
    }
}

fn encode_message_2(g_y: &BytesP256ElemLen, ciphertext_2: &BufferCiphertext2) -> BufferMessage2 {
    let mut output: BufferMessage2 = BufferMessage2::new();

    output.content[0] = CBOR_BYTE_STRING;
    output.content[1] = P256_ELEM_LEN as u8 + ciphertext_2.len as u8;
    output.content[2..2 + P256_ELEM_LEN].copy_from_slice(&g_y[..]);
    output.content[2 + P256_ELEM_LEN..2 + P256_ELEM_LEN + ciphertext_2.len]
        .copy_from_slice(&ciphertext_2.content[..ciphertext_2.len]);

    output.len = 2 + P256_ELEM_LEN + ciphertext_2.len;
    output
}

fn compute_th_2(
    crypto: &mut impl CryptoTrait,
    g_y: &BytesP256ElemLen,
    h_message_1: &BytesHashLen,
) -> BytesHashLen {
    let mut message: BytesMaxBuffer = [0x00; MAX_BUFFER_LEN];
    message[0] = CBOR_BYTE_STRING;
    message[1] = P256_ELEM_LEN as u8;
    message[2..2 + P256_ELEM_LEN].copy_from_slice(g_y);
    message[2 + P256_ELEM_LEN] = CBOR_BYTE_STRING;
    message[3 + P256_ELEM_LEN] = SHA256_DIGEST_LEN as u8;
    message[4 + P256_ELEM_LEN..4 + P256_ELEM_LEN + SHA256_DIGEST_LEN]
        .copy_from_slice(&h_message_1[..]);

    let len = 4 + P256_ELEM_LEN + SHA256_DIGEST_LEN;

    let th_2 = crypto.sha256_digest(&message, len);

    th_2
}

fn compute_th_3(
    crypto: &mut impl CryptoTrait,
    th_2: &BytesHashLen,
    plaintext_2: &BufferPlaintext2,
    cred_r: &[u8],
) -> BytesHashLen {
    let mut message: BytesMaxBuffer = [0x00; MAX_BUFFER_LEN];

    message[0] = CBOR_BYTE_STRING;
    message[1] = th_2.len() as u8;
    message[2..2 + th_2.len()].copy_from_slice(&th_2[..]);
    message[2 + th_2.len()..2 + th_2.len() + plaintext_2.len]
        .copy_from_slice(&plaintext_2.content[..plaintext_2.len]);
    message[2 + th_2.len() + plaintext_2.len..2 + th_2.len() + plaintext_2.len + cred_r.len()]
        .copy_from_slice(cred_r);

    let output = crypto.sha256_digest(&message, th_2.len() + 2 + plaintext_2.len + cred_r.len());

    output
}

fn compute_th_4(
    crypto: &mut impl CryptoTrait,
    th_3: &BytesHashLen,
    plaintext_3: &BufferPlaintext3,
    cred_i: &[u8],
) -> BytesHashLen {
    let mut message: BytesMaxBuffer = [0x00; MAX_BUFFER_LEN];

    message[0] = CBOR_BYTE_STRING;
    message[1] = th_3.len() as u8;
    message[2..2 + th_3.len()].copy_from_slice(&th_3[..]);
    message[2 + th_3.len()..2 + th_3.len() + plaintext_3.len]
        .copy_from_slice(&plaintext_3.content[..plaintext_3.len]);
    message[2 + th_3.len() + plaintext_3.len..2 + th_3.len() + plaintext_3.len + cred_i.len()]
        .copy_from_slice(cred_i);

    let output = crypto.sha256_digest(&message, th_3.len() + 2 + plaintext_3.len + cred_i.len());

    output
}

// TODO: consider moving this to a new 'edhoc crypto primitives' module
fn edhoc_kdf(
    crypto: &mut impl CryptoTrait,
    prk: &BytesHashLen,
    label: u8,
    context: &BytesMaxContextBuffer,
    context_len: usize,
    length: usize,
) -> BytesMaxBuffer {
    let (info, info_len) = encode_info(label, context, context_len, length);
    let output = crypto.hkdf_expand(prk, &info, info_len, length);
    output
}

fn decode_plaintext_3(
    plaintext_3: &BufferPlaintext3,
) -> Result<(IdCred, BytesMac3, Option<EADItem>), EDHOCError> {
    let mut ead_3 = None::<EADItem>;
    let mut error = EDHOCError::UnknownError;
    let mut kid: u8 = 0xff;
    let mut mac_3: BytesMac3 = [0x00; MAC_LENGTH_3];
    let mut id_cred_i: IdCred = IdCred::CompactKid(0xFF);

    // check ID_CRED_I and MAC_3
    let res = if (is_cbor_neg_int_1byte(plaintext_3.content[0])
        || is_cbor_uint_1byte(plaintext_3.content[0]))
    {
        // KID
        kid = plaintext_3.content[0usize];
        id_cred_i = IdCred::CompactKid(plaintext_3.content[0usize]);
        Ok(1)
    } else if is_cbor_bstr_2bytes_prefix(plaintext_3.content[0])
        && is_cbor_uint_2bytes(plaintext_3.content[1])
        && (plaintext_3.content[2] as usize) < plaintext_3.len
    {
        // full credential
        let cred_len = plaintext_3.content[2] as usize;
        id_cred_i = IdCred::FullCredential(&plaintext_3.content[3..3 + cred_len]);
        Ok(3 + cred_len)
    } else {
        // error
        Err(())
    };

    if res.is_ok() {
        let mut offset = res.unwrap();

        if (is_cbor_bstr_1byte_prefix(plaintext_3.content[1])) {
            // skip the CBOR magic byte as we know how long the MAC is
            offset += 1;
            mac_3[..].copy_from_slice(&plaintext_3.content[offset..offset + MAC_LENGTH_3]);

            // if there is still more to parse, the rest will be the EAD_3
            if plaintext_3.len > (offset + MAC_LENGTH_3) {
                // NOTE: since the current implementation only supports one EAD handler,
                // we assume only one EAD item
                let ead_res = parse_ead(plaintext_3, offset + MAC_LENGTH_3);
                if ead_res.is_ok() {
                    ead_3 = ead_res.unwrap();
                    error = EDHOCError::Success;
                } else {
                    error = ead_res.unwrap_err();
                }
            } else if plaintext_3.len == (offset + MAC_LENGTH_3) {
                error = EDHOCError::Success;
            } else {
                error = EDHOCError::ParsingError;
            }
        } else {
            error = EDHOCError::ParsingError;
        }
    } else {
        error = EDHOCError::ParsingError;
    }

    match error {
        EDHOCError::Success => Ok((id_cred_i, mac_3, ead_3)),
        _ => Err(error),
    }
}

fn encode_plaintext_3(
    id_cred_i: &BytesIdCred,
    mac_3: &BytesMac3,
    ead_3: &Option<EADItem>,
) -> BufferPlaintext3 {
    let mut plaintext_3: BufferPlaintext3 = BufferPlaintext3::new();

    // plaintext: P = ( ? PAD, ID_CRED_I / bstr / int, Signature_or_MAC_3, ? EAD_3 )
    plaintext_3.content[0] = id_cred_i[id_cred_i.len() - 1]; // hack: take the last byte of ID_CRED_I as KID
    plaintext_3.content[1] = CBOR_MAJOR_BYTE_STRING | MAC_LENGTH_3 as u8;
    plaintext_3.content[2..2 + mac_3.len()].copy_from_slice(&mac_3[..]);
    plaintext_3.len = 2 + mac_3.len();

    if let Some(ead_3) = ead_3 {
        let ead_3 = encode_ead_item(ead_3);
        plaintext_3.content[plaintext_3.len..plaintext_3.len + ead_3.len]
            .copy_from_slice(&ead_3.content[..ead_3.len]);
        plaintext_3.len += ead_3.len;
    }

    plaintext_3
}

fn encode_enc_structure(th_3: &BytesHashLen) -> BytesEncStructureLen {
    let mut encrypt0: Bytes8 = [0x00; 8];
    encrypt0[0] = 0x45u8; // 'E'
    encrypt0[1] = 0x6eu8; // 'n'
    encrypt0[2] = 0x63u8; // 'c'
    encrypt0[3] = 0x72u8; // 'r'
    encrypt0[4] = 0x79u8; // 'y'
    encrypt0[5] = 0x70u8; // 'p'
    encrypt0[6] = 0x74u8; // 't'
    encrypt0[7] = 0x30u8; // '0'

    let mut enc_structure: BytesEncStructureLen = [0x00; ENC_STRUCTURE_LEN];

    // encode Enc_structure from draft-ietf-cose-rfc8152bis Section 5.3
    enc_structure[0] = CBOR_MAJOR_ARRAY | 3 as u8; // 3 is the fixed number of elements in the array
    enc_structure[1] = CBOR_MAJOR_TEXT_STRING | encrypt0.len() as u8;
    enc_structure[2..2 + encrypt0.len()].copy_from_slice(&encrypt0[..]);
    enc_structure[encrypt0.len() + 2] = CBOR_MAJOR_BYTE_STRING | 0x00 as u8; // 0 for zero-length byte string
    enc_structure[encrypt0.len() + 3] = CBOR_BYTE_STRING; // byte string greater than 24
    enc_structure[encrypt0.len() + 4] = SHA256_DIGEST_LEN as u8;
    enc_structure[encrypt0.len() + 5..encrypt0.len() + 5 + th_3.len()].copy_from_slice(&th_3[..]);

    enc_structure
}

fn compute_k_3_iv_3(
    crypto: &mut impl CryptoTrait,
    prk_3e2m: &BytesHashLen,
    th_3: &BytesHashLen,
) -> (BytesCcmKeyLen, BytesCcmIvLen) {
    // K_3 = EDHOC-KDF( PRK_3e2m, 3, TH_3,      key_length )
    let mut k_3: BytesCcmKeyLen = [0x00; AES_CCM_KEY_LEN];
    let mut th_3_buf: BytesMaxContextBuffer = [0x00; MAX_KDF_CONTEXT_LEN];
    th_3_buf[..th_3.len()].copy_from_slice(&th_3[..]);
    let k_3_buf = edhoc_kdf(
        crypto,
        prk_3e2m,
        3u8,
        &th_3_buf,
        th_3.len(),
        AES_CCM_KEY_LEN,
    );
    k_3[..].copy_from_slice(&k_3_buf[..AES_CCM_KEY_LEN]);

    // IV_3 = EDHOC-KDF( PRK_3e2m, 4, TH_3,      iv_length )
    let mut iv_3: BytesCcmIvLen = [0x00; AES_CCM_IV_LEN];
    let iv_3_buf = edhoc_kdf(crypto, prk_3e2m, 4u8, &th_3_buf, th_3.len(), AES_CCM_IV_LEN);
    iv_3[..].copy_from_slice(&iv_3_buf[..AES_CCM_IV_LEN]);

    (k_3, iv_3)
}

// calculates ciphertext_3 wrapped in a cbor byte string
fn encrypt_message_3(
    crypto: &mut impl CryptoTrait,
    prk_3e2m: &BytesHashLen,
    th_3: &BytesHashLen,
    plaintext_3: &BufferPlaintext3,
) -> BufferMessage3 {
    let mut output: BufferMessage3 = BufferMessage3::new();
    output.len = 1 + plaintext_3.len + AES_CCM_TAG_LEN;
    output.content[0] = CBOR_MAJOR_BYTE_STRING | (plaintext_3.len + AES_CCM_TAG_LEN) as u8; // FIXME if plaintext_3.len + AES_CCM_TAG_LEN > 23, then should use CBOR_BYTE_STRING

    let enc_structure = encode_enc_structure(th_3);

    let (k_3, iv_3) = compute_k_3_iv_3(crypto, prk_3e2m, th_3);

    let ciphertext_3 = crypto.aes_ccm_encrypt_tag_8(&k_3, &iv_3, &enc_structure[..], plaintext_3);

    output.content[1..output.len].copy_from_slice(&ciphertext_3.content[..ciphertext_3.len]);

    output
}

fn decrypt_message_3(
    crypto: &mut impl CryptoTrait,
    prk_3e2m: &BytesHashLen,
    th_3: &BytesHashLen,
    message_3: &BufferMessage3,
) -> Result<BufferPlaintext3, EDHOCError> {
    let mut error = EDHOCError::UnknownError;
    let mut plaintext_3: BufferPlaintext3 = BufferPlaintext3::new();

    // decode message_3
    let len = (message_3.content[0usize] ^ CBOR_MAJOR_BYTE_STRING) as usize;

    let mut ciphertext_3: BufferCiphertext3 = BufferCiphertext3::new();
    ciphertext_3.len = len;
    ciphertext_3.content[..len].copy_from_slice(&message_3.content[1..1 + len]);

    let (k_3, iv_3) = compute_k_3_iv_3(crypto, prk_3e2m, th_3);

    let enc_structure = encode_enc_structure(th_3);

    let p3 = crypto.aes_ccm_decrypt_tag_8(&k_3, &iv_3, &enc_structure, &ciphertext_3);

    if p3.is_ok() {
        error = EDHOCError::Success;
        let p3 = p3.unwrap();
        plaintext_3.content[..p3.len].copy_from_slice(&p3.content[..p3.len]);
        plaintext_3.len = p3.len;
    } else {
        error = p3.unwrap_err();
    }

    match error {
        EDHOCError::Success => Ok(plaintext_3),
        _ => Err(error),
    }
}

// output must hold id_cred.len() + cred.len()
fn encode_kdf_context(
    id_cred: &BytesIdCred,
    th: &BytesHashLen,
    cred: &[u8],
) -> (BytesMaxContextBuffer, usize) {
    // encode context in line
    // assumes ID_CRED_R and CRED_R are already CBOR-encoded
    let mut output: BytesMaxContextBuffer = [0x00; MAX_KDF_CONTEXT_LEN];
    output[..id_cred.len()].copy_from_slice(&id_cred[..]);
    output[id_cred.len()] = CBOR_BYTE_STRING;
    output[id_cred.len() + 1] = SHA256_DIGEST_LEN as u8;
    output[id_cred.len() + 2..id_cred.len() + 2 + th.len()].copy_from_slice(&th[..]);
    output[id_cred.len() + 2 + th.len()..id_cred.len() + 2 + th.len() + cred.len()]
        .copy_from_slice(&cred);

    let output_len = (id_cred.len() + 2 + SHA256_DIGEST_LEN + cred.len()) as usize;

    (output, output_len)
}

fn compute_mac_3(
    crypto: &mut impl CryptoTrait,
    prk_4e3m: &BytesHashLen,
    th_3: &BytesHashLen,
    id_cred_i: &BytesIdCred,
    cred_i: &[u8],
) -> BytesMac3 {
    // MAC_3 = EDHOC-KDF( PRK_4e3m, 6, context_3, mac_length_3 )
    let (context, context_len) = encode_kdf_context(id_cred_i, th_3, cred_i);

    // compute mac_3
    let output_buf = edhoc_kdf(
        crypto,
        prk_4e3m,
        6u8, // registered label for "MAC_3"
        &context,
        context_len,
        MAC_LENGTH_3,
    );

    let mut output: BytesMac3 = [0x00; MAC_LENGTH_3];
    output[..MAC_LENGTH_3].copy_from_slice(&output_buf[..MAC_LENGTH_3]);
    output
}

fn compute_mac_2(
    crypto: &mut impl CryptoTrait,
    prk_3e2m: &BytesHashLen,
    id_cred_r: &BytesIdCred,
    cred_r: &[u8],
    th_2: &BytesHashLen,
) -> BytesMac2 {
    // compute MAC_2
    let (context, context_len) = encode_kdf_context(id_cred_r, th_2, cred_r);

    // MAC_2 = EDHOC-KDF( PRK_3e2m, 2, context_2, mac_length_2 )
    let mut mac_2: BytesMac2 = [0x00; MAC_LENGTH_2];
    mac_2[..].copy_from_slice(
        &edhoc_kdf(
            crypto,
            prk_3e2m,
            2 as u8,
            &context,
            context_len,
            MAC_LENGTH_2,
        )[..MAC_LENGTH_2],
    );

    mac_2
}

fn decode_plaintext_2(
    plaintext_2: &BytesMaxBuffer,
    plaintext_2_len: usize,
) -> Result<(u8, IdCred, BytesMac2, Option<EADItem>), EDHOCError> {
    let mut error = EDHOCError::UnknownError;
    let mut ead_2 = None::<EADItem>;
    let mut c_r: u8 = 0xff;
    let mut id_cred_r: IdCred = IdCred::CompactKid(0xFF);
    let mut mac_2: BytesMac2 = [0x00; MAC_LENGTH_2];

    if (is_cbor_neg_int_1byte(plaintext_2[0]) || is_cbor_uint_1byte(plaintext_2[0])) {
        c_r = plaintext_2[0];

        let res = if is_cbor_neg_int_1byte(plaintext_2[1]) || is_cbor_uint_1byte(plaintext_2[1]) {
            id_cred_r = IdCred::CompactKid(plaintext_2[1]);
            Ok(2)
        } else if is_cbor_bstr_2bytes_prefix(plaintext_2[1])
            && is_cbor_uint_2bytes(plaintext_2[2])
            && (plaintext_2[3] as usize) < plaintext_2_len
        {
            let cred_len = plaintext_2[3] as usize;
            id_cred_r = IdCred::FullCredential(&plaintext_2[4..4 + cred_len]);
            Ok(4 + cred_len)
        } else {
            Err(())
        };

        if res.is_ok() {
            let mut offset = res.unwrap();
            // skip cbor string byte as we know how long the string is
            offset += 1;
            mac_2[..].copy_from_slice(&plaintext_2[offset..offset + MAC_LENGTH_2]);

            // if there is still more to parse, the rest will be the EAD_2
            if plaintext_2_len > (offset + MAC_LENGTH_2) {
                // NOTE: since the current implementation only supports one EAD handler,
                // we assume only one EAD item
                let ead_res = parse_ead(
                    &plaintext_2[..plaintext_2_len].try_into().expect("too long"),
                    offset + MAC_LENGTH_2,
                );
                if ead_res.is_ok() {
                    ead_2 = ead_res.unwrap();
                    error = EDHOCError::Success;
                } else {
                    error = ead_res.unwrap_err();
                }
            } else if plaintext_2_len == (offset + MAC_LENGTH_2) {
                error = EDHOCError::Success;
            } else {
                error = EDHOCError::ParsingError;
            }
        } else {
            error = EDHOCError::ParsingError;
        }
    } else {
        error = EDHOCError::ParsingError;
    }

    match error {
        EDHOCError::Success => Ok((c_r, id_cred_r, mac_2, ead_2)),
        _ => Err(error),
    }
}

fn encode_plaintext_2(
    c_r: u8,
    id_cred_r: IdCred,
    mac_2: &BytesMac2,
    ead_2: &Option<EADItem>,
) -> BufferPlaintext2 {
    let mut plaintext_2: BufferPlaintext2 = BufferPlaintext2::new();
    let mut offset_cred = 0;
    plaintext_2.content[0] = c_r;

    let offset_cred = match id_cred_r {
        IdCred::CompactKid(kid) => {
            plaintext_2.content[1] = kid;
            2
        }
        IdCred::FullCredential(cred) => {
            plaintext_2.content[1] = CBOR_BYTE_STRING;
            plaintext_2.content[2] = CBOR_UINT_1BYTE;
            plaintext_2.content[3] = cred.len() as u8;
            plaintext_2.content[4..4 + cred.len()].copy_from_slice(cred);
            4 + cred.len()
        }
    };

    plaintext_2.content[offset_cred] = CBOR_MAJOR_BYTE_STRING | MAC_LENGTH_2 as u8;
    plaintext_2.content[1 + offset_cred..1 + offset_cred + mac_2.len()].copy_from_slice(&mac_2[..]);
    plaintext_2.len = 1 + offset_cred + mac_2.len();

    if let Some(ead_2) = ead_2 {
        let ead_2 = encode_ead_item(ead_2);
        plaintext_2.content[plaintext_2.len..plaintext_2.len + ead_2.len]
            .copy_from_slice(&ead_2.content[..ead_2.len]);
        plaintext_2.len += ead_2.len;
    }

    plaintext_2
}

fn encrypt_decrypt_ciphertext_2(
    crypto: &mut impl CryptoTrait,
    prk_2e: &BytesHashLen,
    th_2: &BytesHashLen,
    ciphertext_2: &BufferCiphertext2,
) -> (BytesMaxBuffer, usize) {
    // convert the transcript hash th_2 to BytesMaxContextBuffer type
    let mut th_2_context: BytesMaxContextBuffer = [0x00; MAX_KDF_CONTEXT_LEN];
    th_2_context[..th_2.len()].copy_from_slice(&th_2[..]);

    // KEYSTREAM_2 = EDHOC-KDF( PRK_2e,   0, TH_2,      plaintext_length )
    let keystream_2 = edhoc_kdf(
        crypto,
        prk_2e,
        0u8,
        &th_2_context,
        SHA256_DIGEST_LEN,
        ciphertext_2.len,
    );

    let mut plaintext_2: BytesMaxBuffer = [0x00; MAX_BUFFER_LEN];
    // decrypt/encrypt ciphertext_2
    for i in 0..ciphertext_2.len {
        plaintext_2[i] = ciphertext_2.content[i] ^ keystream_2[i];
    }

    (plaintext_2, ciphertext_2.len)
}

fn compute_salt_4e3m(
    crypto: &mut impl CryptoTrait,
    prk_3e2m: &BytesHashLen,
    th_3: &BytesHashLen,
) -> BytesHashLen {
    let mut th_3_context: BytesMaxContextBuffer = [0x00; MAX_KDF_CONTEXT_LEN];
    th_3_context[..th_3.len()].copy_from_slice(&th_3[..]);
    let salt_4e3m_buf = edhoc_kdf(
        crypto,
        prk_3e2m,
        5u8,
        &th_3_context,
        th_3.len(),
        SHA256_DIGEST_LEN,
    );
    let mut salt_4e3m: BytesHashLen = [0x00; SHA256_DIGEST_LEN];
    salt_4e3m[..].copy_from_slice(&salt_4e3m_buf[..SHA256_DIGEST_LEN]);

    salt_4e3m
}

fn compute_prk_4e3m(
    crypto: &mut impl CryptoTrait,
    salt_4e3m: &BytesHashLen,
    i: &BytesP256ElemLen,
    g_y: &BytesP256ElemLen,
) -> BytesHashLen {
    // compute g_rx from static R's public key and private ephemeral key
    let g_iy = crypto.p256_ecdh(i, g_y);
    let prk_4e3m = crypto.hkdf_extract(salt_4e3m, &g_iy);

    prk_4e3m
}

fn compute_salt_3e2m(
    crypto: &mut impl CryptoTrait,
    prk_2e: &BytesHashLen,
    th_2: &BytesHashLen,
) -> BytesHashLen {
    let mut th_2_context: BytesMaxContextBuffer = [0x00; MAX_KDF_CONTEXT_LEN];
    th_2_context[..th_2.len()].copy_from_slice(&th_2[..]);

    let salt_3e2m_buf = edhoc_kdf(
        crypto,
        prk_2e,
        1u8,
        &th_2_context,
        SHA256_DIGEST_LEN,
        SHA256_DIGEST_LEN,
    );

    let mut salt_3e2m: BytesHashLen = [0x00; SHA256_DIGEST_LEN];
    salt_3e2m[..].copy_from_slice(&salt_3e2m_buf[..SHA256_DIGEST_LEN]);

    salt_3e2m
}

fn compute_prk_3e2m(
    crypto: &mut impl CryptoTrait,
    salt_3e2m: &BytesHashLen,
    x: &BytesP256ElemLen,
    g_r: &BytesP256ElemLen,
) -> BytesHashLen {
    // compute g_rx from static R's public key and private ephemeral key
    let g_rx = crypto.p256_ecdh(x, g_r);
    let prk_3e2m = crypto.hkdf_extract(salt_3e2m, &g_rx);

    prk_3e2m
}

fn compute_prk_2e(
    crypto: &mut impl CryptoTrait,
    x: &BytesP256ElemLen,
    g_y: &BytesP256ElemLen,
    th_2: &BytesHashLen,
) -> BytesHashLen {
    // compute the shared secret
    let g_xy = crypto.p256_ecdh(x, g_y);
    // compute prk_2e as PRK_2e = HMAC-SHA-256( salt, G_XY )
    let prk_2e = crypto.hkdf_extract(th_2, &g_xy);

    prk_2e
}

#[cfg(test)]
mod tests {
    use super::*;
    use edhoc_crypto::default_crypto;
    use hexlit::hex;
    // test vectors (TV)

    // message_1 (first_time)
    const METHOD_TV_FIRST_TIME: u8 = 0x03;
    const SUITES_I_TV_FIRST_TIME: BytesSuites = hex!("060000000000000000");
    const G_X_TV_FIRST_TIME: BytesP256ElemLen =
        hex!("741a13d7ba048fbb615e94386aa3b61bea5b3d8f65f32620b749bee8d278efa9");
    const C_I_TV_FIRST_TIME: u8 = 0x0e;
    const MESSAGE_1_TV_FIRST_TIME: &str =
        "03065820741a13d7ba048fbb615e94386aa3b61bea5b3d8f65f32620b749bee8d278efa90e";

    // message_1 (second time)
    const METHOD_TV: u8 = 0x03;
    // manually modified test vector to include a single supported cipher suite
    const SUITES_I_TV: BytesSuites = hex!("060200000000000000");
    const G_X_TV: BytesP256ElemLen =
        hex!("8af6f430ebe18d34184017a9a11bf511c8dff8f834730b96c1b7c8dbca2fc3b6");
    const C_I_TV: u8 = 0x37;
    const MESSAGE_1_TV: &str =
        "0382060258208af6f430ebe18d34184017a9a11bf511c8dff8f834730b96c1b7c8dbca2fc3b637";
    // below are a few truncated messages for the purpose of testing cipher suites
    // message with one cipher suite (23..=255)
    const MESSAGE_1_TV_SUITE_ONLY_A: &str = "031818";
    // message with an array having two cipher suites with small values (0..=23)
    const MESSAGE_1_TV_SUITE_ONLY_B: &str = "03820201";
    // message with an array having two cipher suites, where one is a large value (23..=255)
    const MESSAGE_1_TV_SUITE_ONLY_C: &str = "0382021819";
    // message with an array having too many cipher suites (more than 9)
    const MESSAGE_1_TV_SUITE_ONLY_ERR: &str = "038A02020202020202020202";
    const EAD_DUMMY_LABEL_TV: u8 = 0x01;
    const EAD_DUMMY_VALUE_TV: &str = "cccccc";
    const EAD_DUMMY_CRITICAL_TV: &str = "20cccccc";
    const MESSAGE_1_WITH_DUMMY_EAD_NO_VALUE_TV: &str =
        "0382060258208af6f430ebe18d34184017a9a11bf511c8dff8f834730b96c1b7c8dbca2fc3b63701";
    const MESSAGE_1_WITH_DUMMY_EAD_TV: &str =
        "0382060258208af6f430ebe18d34184017a9a11bf511c8dff8f834730b96c1b7c8dbca2fc3b63701cccccc";
    const MESSAGE_1_WITH_DUMMY_CRITICAL_EAD_TV: &str =
        "0382060258208af6f430ebe18d34184017a9a11bf511c8dff8f834730b96c1b7c8dbca2fc3b63720cccccc";
    const PLAINTEXT_2_WITH_DUMMY_CRITICAL_EAD_TV: &str = "3248d0d1a594797d0aaf20cccccc";
    const PLAINTEXT_3_WITH_DUMMY_CRITICAL_EAD_TV: &str = "2b48ddf106b86fd22fe420cccccc";
    const G_Y_TV: BytesP256ElemLen =
        hex!("419701d7f00a26c2dc587a36dd752549f33763c893422c8ea0f955a13a4ff5d5");
    const C_R_TV: u8 = 0x27;
    const MESSAGE_2_TV: &str = "582b419701d7f00a26c2dc587a36dd752549f33763c893422c8ea0f955a13a4ff5d59862a11de42a95d785386a";
    const CIPHERTEXT_2_TV: &str = "9862a11de42a95d785386a";
    const H_MESSAGE_1_TV: BytesHashLen =
        hex!("ca02cabda5a8902749b42f711050bb4dbd52153e87527594b39f50cdf019888c");
    const TH_2_TV: BytesHashLen =
        hex!("356efd53771425e008f3fe3a86c83ff4c6b16e57028ff39d5236c182b202084b");
    const TH_3_TV: BytesHashLen =
        hex!("dfe5b065e64c72d226d500c12d49bee6dc4881ded0965e9bdf89d24a54f2e59a");
    const CIPHERTEXT_3_TV: &str = "473dd16077dd71d65b56e6bd71e7a49d6012";
    const TH_4_TV: BytesHashLen =
        hex!("baf60adbc500fce789af25b108ada2275575056c52c1c2036a2da4a643891cb4");
    const PRK_2E_TV: BytesP256ElemLen =
        hex!("5aa0d69f3e3d1e0c479f0b8a486690c9802630c3466b1dc92371c982563170b5");
    const CIPHERTEXT_2_LEN_TV: usize = MESSAGE_2_TV.len() / 2 - P256_ELEM_LEN - 2;
    const PLAINTEXT_2_LEN_TV: usize = CIPHERTEXT_2_LEN_TV;
    const KEYSTREAM_2_TV: [u8; PLAINTEXT_2_LEN_TV] = hex!("bf50e9e7bad0bb68173399");
    const PRK_3E2M_TV: BytesP256ElemLen =
        hex!("0ca3d3398296b3c03900987620c11f6fce70781c1d1219720f9ec08c122d8434");
    const CONTEXT_INFO_MAC_2_TV: [u8; 133] = hex!("a10441325820356efd53771425e008f3fe3a86c83ff4c6b16e57028ff39d5236c182b202084ba2026b6578616d706c652e65647508a101a501020241322001215820bbc34960526ea4d32e940cad2a234148ddc21791a12afbcbac93622046dd44f02258204519e257236b2a0ce2023f0931f1f386ca7afda64fcde0108c224c51eabf6072");
    const MAC_2_TV: BytesMac2 = hex!("fa5efa2ebf920bf3");
    const ID_CRED_I_TV: BytesIdCred = hex!("a104412b");
    const MAC_3_TV: BytesMac3 = hex!("a5eeb9effdabfc39");
    const MESSAGE_3_TV: &str = "52473dd16077dd71d65b56e6bd71e7a49d6012";
    const PRK_4E3M_TV: BytesP256ElemLen =
        hex!("e9cb832a240095d3d0643dbe12e9e2e7b18f0360a3172cea7ac0013ee240e072");
    const CRED_I_TV : [u8; 107] = hex!("a2027734322d35302d33312d46462d45462d33372d33322d333908a101a5010202412b2001215820ac75e9ece3e50bfc8ed60399889522405c47bf16df96660a41298cb4307f7eb62258206e5de611388a4b8a8211334ac7d37ecb52a387d257e6db3c2a93df21ff3affc8");
    const ID_CRED_R_TV: BytesIdCred = hex!("a1044132");
    const CRED_R_TV : [u8; 95] = hex!("a2026b6578616d706c652e65647508a101a501020241322001215820bbc34960526ea4d32e940cad2a234148ddc21791a12afbcbac93622046dd44f02258204519e257236b2a0ce2023f0931f1f386ca7afda64fcde0108c224c51eabf6072");
    const PLAINTEXT_2_TV: &str = "273248fa5efa2ebf920bf3";
    const SK_I_TV: BytesP256ElemLen =
        hex!("fb13adeb6518cee5f88417660841142e830a81fe334380a953406a1305e8706b");
    const X_TV: BytesP256ElemLen =
        hex!("368ec1f69aeb659ba37d5a8d45b21bdc0299dceaa8ef235f3ca42ce3530f9525");
    const G_R_TV: BytesP256ElemLen =
        hex!("bbc34960526ea4d32e940cad2a234148ddc21791a12afbcbac93622046dd44f0");
    const PLAINTEXT_3_TV: &str = "2b48a5eeb9effdabfc39";
    const SALT_3E2M_TV: BytesHashLen =
        hex!("af4e103a47cb3cf32570d5c25ad27732bd8d8178e9a69d061c31a27f8e3ca926");
    const SALT_4E3M_TV: BytesHashLen =
        hex!("84f8a2a9534ddd78dcc7e76e0d4df60bfad7cd3ad6e1d531c7f373a7eda52d1c");
    const G_XY_TV: BytesP256ElemLen =
        hex!("2f0cb7e860ba538fbf5c8bded009f6259b4b628fe1eb7dbe9378e5ecf7a824ba");
    const PRK_OUT_TV: BytesHashLen =
        hex!("6b2dae4032306571cfbc2e4f94a255fb9f1f3fb29ca6f379fec989d4fa90dcf0");
    const PRK_EXPORTER_TV: BytesHashLen =
        hex!("4f0a5a823d06d0005e1becda8a6e61f3c8c67a8b15da7d44d3585ec5854e91e2");
    const OSCORE_MASTER_SECRET_TV: BytesCcmKeyLen = hex!("8c409a332223ad900e44f3434d2d2ce3");
    const OSCORE_MASTER_SALT_TV: Bytes8 = hex!("6163f44be862adfa");

    // invalid test vectors, should result in a parsing error
    const MESSAGE_1_INVALID_ARRAY_TV: &str =
        "8403025820741a13d7ba048fbb615e94386aa3b61bea5b3d8f65f32620b749bee8d278efa90e";
    const MESSAGE_1_INVALID_C_I_TV: &str =
        "03025820741a13d7ba048fbb615e94386aa3b61bea5b3d8f65f32620b749bee8d278efa9410e";
    const MESSAGE_1_INVALID_CIPHERSUITE_TV: &str =
        "0381025820741a13d7ba048fbb615e94386aa3b61bea5b3d8f65f32620b749bee8d278efa90e";
    const MESSAGE_1_INVALID_TEXT_EPHEMERAL_KEY_TV: &str =
        "0302782020616972207370656564206F66206120756E6C6164656E207377616C6C6F77200e";
    const MESSAGE_2_INVALID_NUMBER_OF_CBOR_SEQUENCE_TV: &str =
        "5820419701d7f00a26c2dc587a36dd752549f33763c893422c8ea0f955a13a4ff5d54B9862a11de42a95d785386a";
    const PLAINTEXT_2_SURPLUS_MAP_ID_CRED_TV: &str = "27a10442321048fa5efa2ebf920bf3";
    const PLAINTEXT_2_SURPLUS_BSTR_ID_CRED_TV: &str = "27413248fa5efa2ebf920bf3";

    #[test]
    fn test_ecdh() {
        let g_xy = default_crypto().p256_ecdh(&X_TV, &G_Y_TV);

        assert_eq!(g_xy, G_XY_TV);
    }

    #[test]
    fn test_encode_message_1() {
        let suites_i_tv_len: usize = 2;
        let message_1 = encode_message_1(
            METHOD_TV,
            &SUITES_I_TV,
            suites_i_tv_len,
            &G_X_TV,
            C_I_TV,
            &None::<EADItem>,
        );

        assert_eq!(message_1.len, 39);
        assert_eq!(message_1, BufferMessage1::from_hex(MESSAGE_1_TV));
    }

    #[test]
    fn test_parse_suites_i() {
        let message_1_tv = BufferMessage1::from_hex(MESSAGE_1_TV);

        let res = parse_suites_i(&message_1_tv);
        assert!(res.is_ok());
        let (suites_i, suites_i_len, raw_suites_len) = res.unwrap();
        assert_eq!(suites_i, SUITES_I_TV);

        let res = parse_suites_i(&BufferMessage1::from_hex(MESSAGE_1_TV_SUITE_ONLY_A));
        assert!(res.is_ok());
        let (suites_i, suites_i_len, raw_suites_len) = res.unwrap();
        assert_eq!(suites_i[0], 0x18);

        let (suites_i, suites_i_len, raw_suites_len) =
            parse_suites_i(&BufferMessage1::from_hex(MESSAGE_1_TV_SUITE_ONLY_B)).unwrap();
        assert_eq!(suites_i_len, 2);
        assert_eq!(raw_suites_len, 3);
        assert_eq!(suites_i[0], 0x02);
        assert_eq!(suites_i[1], 0x01);

        let (suites_i, suites_i_len, raw_suites_len) =
            parse_suites_i(&BufferMessage1::from_hex(MESSAGE_1_TV_SUITE_ONLY_C)).unwrap();
        assert_eq!(suites_i_len, 2);
        assert_eq!(raw_suites_len, 4);
        assert_eq!(suites_i[0], 0x02);
        assert_eq!(suites_i[1], 0x19);

        let res = parse_suites_i(&BufferMessage1::from_hex(MESSAGE_1_TV_SUITE_ONLY_ERR));
        assert_eq!(res.unwrap_err(), EDHOCError::ParsingError);
    }

    #[test]
    fn test_parse_message_1() {
        let message_1_tv_first_time = BufferMessage1::from_hex(MESSAGE_1_TV_FIRST_TIME);
        let message_1_tv = BufferMessage1::from_hex(MESSAGE_1_TV);

        // first time message_1 parsing
        let res = parse_message_1(&message_1_tv_first_time);
        assert!(res.is_ok());
        let (method, suites_i, suites_i_len, g_x, c_i, ead_1) = res.unwrap();

        assert_eq!(method, METHOD_TV_FIRST_TIME);
        assert_eq!(suites_i, SUITES_I_TV_FIRST_TIME);
        assert_eq!(g_x, G_X_TV_FIRST_TIME);
        assert_eq!(c_i, C_I_TV_FIRST_TIME);
        assert!(ead_1.is_none());

        // second time message_1
        let res = parse_message_1(&message_1_tv);
        assert!(res.is_ok());
        let (method, suites_i, suites_i_len, g_x, c_i, ead_1) = res.unwrap();

        assert_eq!(method, METHOD_TV);
        assert_eq!(suites_i, SUITES_I_TV);
        assert_eq!(g_x, G_X_TV);
        assert_eq!(c_i, C_I_TV);
        assert!(ead_1.is_none());
    }

    #[test]
    fn test_parse_message_1_invalid_traces() {
        let message_1_tv = BufferMessage1::from_hex(MESSAGE_1_INVALID_ARRAY_TV);
        assert_eq!(
            parse_message_1(&message_1_tv).unwrap_err(),
            EDHOCError::ParsingError
        );

        let message_1_tv = BufferMessage1::from_hex(MESSAGE_1_INVALID_C_I_TV);
        assert_eq!(
            parse_message_1(&message_1_tv).unwrap_err(),
            EDHOCError::ParsingError
        );

        let message_1_tv = BufferMessage1::from_hex(MESSAGE_1_INVALID_CIPHERSUITE_TV);
        assert_eq!(
            parse_message_1(&message_1_tv).unwrap_err(),
            EDHOCError::ParsingError
        );

        let message_1_tv = BufferMessage1::from_hex(MESSAGE_1_INVALID_TEXT_EPHEMERAL_KEY_TV);
        assert_eq!(
            parse_message_1(&message_1_tv).unwrap_err(),
            EDHOCError::ParsingError
        );
    }

    #[test]
    fn test_parse_message_2_invalid_traces() {
        let message_2_tv = BufferMessage1::from_hex(MESSAGE_2_INVALID_NUMBER_OF_CBOR_SEQUENCE_TV);
        assert_eq!(
            parse_message_1(&message_2_tv).unwrap_err(),
            EDHOCError::ParsingError
        );
    }

    #[test]
    fn test_encode_message_2() {
        let ciphertext_2_tv = BufferCiphertext2::from_hex(CIPHERTEXT_2_TV);
        let message_2 = encode_message_2(&G_Y_TV, &ciphertext_2_tv);

        assert_eq!(message_2, BufferMessage2::from_hex(MESSAGE_2_TV));
    }

    #[test]
    fn test_parse_message_2() {
        let ciphertext_2_tv = BufferCiphertext2::from_hex(CIPHERTEXT_2_TV);
        let ret = parse_message_2(&BufferMessage2::from_hex(MESSAGE_2_TV));
        assert!(ret.is_ok());
        let (g_y, ciphertext_2) = ret.unwrap();

        assert_eq!(g_y, G_Y_TV);
        assert_eq!(ciphertext_2, ciphertext_2_tv);
    }

    #[test]
    fn test_compute_th_2() {
        let th_2 = compute_th_2(&mut default_crypto(), &G_Y_TV, &H_MESSAGE_1_TV);
        assert_eq!(th_2, TH_2_TV);
    }

    #[test]
    fn test_compute_th_3() {
        let plaintext_2_tv = BufferPlaintext2::from_hex(PLAINTEXT_2_TV);

        let th_3 = compute_th_3(&mut default_crypto(), &TH_2_TV, &plaintext_2_tv, &CRED_R_TV);
        assert_eq!(th_3, TH_3_TV);
    }

    #[test]
    fn test_compute_th_4() {
        let plaintext_3_tv = BufferPlaintext3::from_hex(PLAINTEXT_3_TV);

        let th_4 = compute_th_4(&mut default_crypto(), &TH_3_TV, &plaintext_3_tv, &CRED_I_TV);
        assert_eq!(th_4, TH_4_TV);
    }

    #[test]
    fn test_edhoc_kdf() {
        let mut th_2_context_tv: BytesMaxContextBuffer = [0x00u8; MAX_KDF_CONTEXT_LEN];
        th_2_context_tv[..TH_2_TV.len()].copy_from_slice(&TH_2_TV[..]);
        const LEN_TV: usize = PLAINTEXT_2_LEN_TV;

        let output = edhoc_kdf(
            &mut default_crypto(),
            &PRK_2E_TV,
            0u8,
            &th_2_context_tv,
            SHA256_DIGEST_LEN,
            LEN_TV,
        );
        for i in 0..KEYSTREAM_2_TV.len() {
            assert_eq!(KEYSTREAM_2_TV[i], output[i]);
        }

        let mut context_info_mac_2: BytesMaxContextBuffer = [0x00u8; MAX_KDF_CONTEXT_LEN];
        context_info_mac_2[..CONTEXT_INFO_MAC_2_TV.len()]
            .copy_from_slice(&CONTEXT_INFO_MAC_2_TV[..]);

        let output_2 = edhoc_kdf(
            &mut default_crypto(),
            &PRK_3E2M_TV,
            2u8,
            &context_info_mac_2,
            CONTEXT_INFO_MAC_2_TV.len(),
            MAC_LENGTH_2,
        );

        for i in 0..MAC_2_TV.len() {
            assert_eq!(MAC_2_TV[i], output_2[i]);
        }
    }

    #[test]
    fn test_encrypt_message_3() {
        let plaintext_3_tv = BufferPlaintext3::from_hex(PLAINTEXT_3_TV);
        let message_3_tv = BufferMessage3::from_hex(MESSAGE_3_TV);

        let message_3 = encrypt_message_3(
            &mut default_crypto(),
            &PRK_3E2M_TV,
            &TH_3_TV,
            &plaintext_3_tv,
        );
        assert_eq!(message_3, message_3_tv);
    }

    #[test]
    fn test_decrypt_message_3() {
        let plaintext_3_tv = BufferPlaintext3::from_hex(PLAINTEXT_3_TV);
        let message_3_tv = BufferMessage3::from_hex(MESSAGE_3_TV);

        let plaintext_3 =
            decrypt_message_3(&mut default_crypto(), &PRK_3E2M_TV, &TH_3_TV, &message_3_tv);
        assert!(plaintext_3.is_ok());
        assert_eq!(plaintext_3.unwrap(), plaintext_3_tv);
    }

    #[test]
    fn test_compute_mac_3() {
        let mac_3 = compute_mac_3(
            &mut default_crypto(),
            &PRK_4E3M_TV,
            &TH_3_TV,
            &ID_CRED_I_TV,
            &CRED_I_TV,
        );
        assert_eq!(mac_3, MAC_3_TV);
    }

    #[test]
    fn test_compute_and_verify_mac_2() {
        let rcvd_mac_2 = compute_mac_2(
            &mut default_crypto(),
            &PRK_3E2M_TV,
            &ID_CRED_R_TV,
            &CRED_R_TV,
            &TH_2_TV,
        );

        assert_eq!(rcvd_mac_2, MAC_2_TV);
    }

    #[test]
    fn test_encode_plaintext_2() {
        let plaintext_2_tv = BufferPlaintext2::from_hex(PLAINTEXT_2_TV);
        let plaintext_2 = encode_plaintext_2(
            C_R_TV,
            IdCred::CompactKid(ID_CRED_R_TV[ID_CRED_R_TV.len() - 1]),
            &MAC_2_TV,
            &None::<EADItem>,
        );

        assert_eq!(plaintext_2, plaintext_2_tv);
    }

    #[test]
    fn test_parse_plaintext_2_invalid_traces() {
        let plaintext_2_tv = BufferPlaintext2::from_hex(PLAINTEXT_2_SURPLUS_MAP_ID_CRED_TV);
        let mut plaintext_2_tv_buffer: BytesMaxBuffer = [0x00u8; MAX_BUFFER_LEN];
        plaintext_2_tv_buffer[..plaintext_2_tv.len]
            .copy_from_slice(&plaintext_2_tv.content[..plaintext_2_tv.len]);
        let ret = decode_plaintext_2(&plaintext_2_tv_buffer, plaintext_2_tv.len);
        assert_eq!(ret.unwrap_err(), EDHOCError::ParsingError);

        let plaintext_2_tv = BufferPlaintext2::from_hex(PLAINTEXT_2_SURPLUS_BSTR_ID_CRED_TV);
        let mut plaintext_2_tv_buffer: BytesMaxBuffer = [0x00u8; MAX_BUFFER_LEN];
        plaintext_2_tv_buffer[..plaintext_2_tv.len]
            .copy_from_slice(&plaintext_2_tv.content[..plaintext_2_tv.len]);
        let ret = decode_plaintext_2(&plaintext_2_tv_buffer, plaintext_2_tv.len);
        assert_eq!(ret.unwrap_err(), EDHOCError::ParsingError);
    }

    #[test]
    fn test_decode_plaintext_2() {
        let plaintext_2_tv = BufferPlaintext2::from_hex(PLAINTEXT_2_TV);
        let mut plaintext_2_tv_buffer: BytesMaxBuffer = [0x00u8; MAX_BUFFER_LEN];
        plaintext_2_tv_buffer[..plaintext_2_tv.len]
            .copy_from_slice(&plaintext_2_tv.content[..plaintext_2_tv.len]);
        let ead_2_tv = [0x00u8; 0];

        let plaintext_2 = decode_plaintext_2(&plaintext_2_tv_buffer, PLAINTEXT_2_LEN_TV);
        assert!(plaintext_2.is_ok());
        let (c_r, id_cred_r, mac_2, ead_2) = plaintext_2.unwrap();
        assert_eq!(c_r, C_R_TV);
        let id_cred_r = match id_cred_r {
            IdCred::CompactKid(id_cred_r) => id_cred_r,
            _ => panic!("Invalid ID_CRED_R"),
        };
        assert_eq!(id_cred_r, ID_CRED_R_TV[3]);
        assert_eq!(mac_2, MAC_2_TV);
        assert!(ead_2.is_none());
    }

    #[test]
    fn test_encrypt_decrypt_ciphertext_2() {
        let plaintext_2_tv = BufferPlaintext2::from_hex(PLAINTEXT_2_TV);
        let ciphertext_2_tv = BufferPlaintext2::from_hex(CIPHERTEXT_2_TV);
        // test decryption
        let (plaintext_2, plaintext_2_len) = encrypt_decrypt_ciphertext_2(
            &mut default_crypto(),
            &PRK_2E_TV,
            &TH_2_TV,
            &ciphertext_2_tv,
        );

        assert_eq!(plaintext_2_len, PLAINTEXT_2_LEN_TV);
        for i in 0..PLAINTEXT_2_LEN_TV {
            assert_eq!(plaintext_2[i], plaintext_2_tv.content[i]);
        }

        let mut plaintext_2_tmp: BufferCiphertext2 = BufferCiphertext2::new();
        plaintext_2_tmp.len = plaintext_2_len;
        plaintext_2_tmp.content[..plaintext_2_len].copy_from_slice(&plaintext_2[..plaintext_2_len]);

        // test encryption
        let (ciphertext_2, ciphertext_2_len) = encrypt_decrypt_ciphertext_2(
            &mut default_crypto(),
            &PRK_2E_TV,
            &TH_2_TV,
            &plaintext_2_tmp,
        );

        assert_eq!(ciphertext_2_len, CIPHERTEXT_2_LEN_TV);
        for i in 0..CIPHERTEXT_2_LEN_TV {
            assert_eq!(ciphertext_2[i], ciphertext_2_tv.content[i]);
        }
    }

    #[test]
    fn test_compute_prk_4e3m() {
        let prk_4e3m = compute_prk_4e3m(&mut default_crypto(), &SALT_4E3M_TV, &SK_I_TV, &G_Y_TV);
        assert_eq!(prk_4e3m, PRK_4E3M_TV);
    }

    #[test]
    fn test_compute_prk_3e2m() {
        let prk_3e2m = compute_prk_3e2m(&mut default_crypto(), &SALT_3E2M_TV, &X_TV, &G_R_TV);
        assert_eq!(prk_3e2m, PRK_3E2M_TV);
    }

    #[test]
    fn test_compute_prk_2e() {
        let prk_2e = compute_prk_2e(&mut default_crypto(), &X_TV, &G_Y_TV, &TH_2_TV);
        assert_eq!(prk_2e, PRK_2E_TV);
    }

    #[test]
    fn test_encode_plaintext_3() {
        let plaintext_3_tv = BufferPlaintext3::from_hex(PLAINTEXT_3_TV);
        let plaintext_3 = encode_plaintext_3(&ID_CRED_I_TV, &MAC_3_TV, &None::<EADItem>);
        assert_eq!(plaintext_3, plaintext_3_tv);
    }

    #[test]
    fn test_decode_plaintext_3() {
        let plaintext_3_tv = BufferPlaintext3::from_hex(PLAINTEXT_3_TV);
        let kid_tv = ID_CRED_I_TV[ID_CRED_I_TV.len() - 1];

        let (id_cred_i, mac_3, ead_3) = decode_plaintext_3(&plaintext_3_tv).unwrap();

        let kid = match id_cred_i {
            IdCred::CompactKid(id_cred_i) => id_cred_i,
            _ => panic!("Invalid ID_CRED_I"),
        };

        assert_eq!(mac_3, MAC_3_TV);
        assert_eq!(kid, kid_tv);
        assert!(ead_3.is_none());
    }

    #[test]
    fn test_encode_ead_item() {
        let ead_tv = EdhocMessageBuffer::from_hex(EAD_DUMMY_CRITICAL_TV);

        let ead_item = EADItem {
            label: EAD_DUMMY_LABEL_TV,
            is_critical: true,
            value: Some(EdhocMessageBuffer::from_hex(EAD_DUMMY_VALUE_TV)),
        };

        let ead_buffer = encode_ead_item(&ead_item);
        assert_eq!(ead_buffer.content, ead_tv.content);
    }

    #[test]
    fn test_encode_message_with_ead_item() {
        let method_tv = METHOD_TV;
        let suites_i_tv_len: usize = 2;
        let c_i_tv = C_I_TV;
        let message_1_ead_tv = BufferMessage1::from_hex(MESSAGE_1_WITH_DUMMY_CRITICAL_EAD_TV);
        let ead_item = EADItem {
            label: EAD_DUMMY_LABEL_TV,
            is_critical: true,
            value: Some(EdhocMessageBuffer::from_hex(EAD_DUMMY_VALUE_TV)),
        };

        let message_1 = encode_message_1(
            method_tv,
            &SUITES_I_TV,
            suites_i_tv_len,
            &G_X_TV,
            c_i_tv,
            &Some(ead_item),
        );

        assert_eq!(message_1.content, message_1_ead_tv.content);
    }

    #[test]
    fn test_parse_ead_item() {
        let message_tv_offset = MESSAGE_1_TV.len() / 2;
        let message_ead_tv = BufferMessage1::from_hex(MESSAGE_1_WITH_DUMMY_EAD_TV);
        let ead_value_tv = EdhocMessageBuffer::from_hex(EAD_DUMMY_VALUE_TV);

        let res = parse_ead(&message_ead_tv, message_tv_offset);
        assert!(res.is_ok());
        let ead_item = res.unwrap();
        assert!(ead_item.is_some());
        let ead_item = ead_item.unwrap();
        assert!(!ead_item.is_critical);
        assert_eq!(ead_item.label, EAD_DUMMY_LABEL_TV);
        assert_eq!(ead_item.value.unwrap().content, ead_value_tv.content);

        let message_ead_tv = BufferMessage1::from_hex(MESSAGE_1_WITH_DUMMY_CRITICAL_EAD_TV);

        let res = parse_ead(&message_ead_tv, message_tv_offset).unwrap();
        let ead_item = res.unwrap();
        assert!(ead_item.is_critical);
        assert_eq!(ead_item.label, EAD_DUMMY_LABEL_TV);
        assert_eq!(ead_item.value.unwrap().content, ead_value_tv.content);

        let message_ead_tv = BufferMessage1::from_hex(MESSAGE_1_WITH_DUMMY_EAD_NO_VALUE_TV);

        let res = parse_ead(&message_ead_tv, message_tv_offset).unwrap();
        let ead_item = res.unwrap();
        assert!(!ead_item.is_critical);
        assert_eq!(ead_item.label, EAD_DUMMY_LABEL_TV);
        assert!(ead_item.value.is_none());
    }

    #[test]
    fn test_parse_message_with_ead_item() {
        let message_1_ead_tv = BufferMessage1::from_hex(MESSAGE_1_WITH_DUMMY_CRITICAL_EAD_TV);
        let ead_value_tv = EdhocMessageBuffer::from_hex(EAD_DUMMY_VALUE_TV);

        let res = parse_message_1(&message_1_ead_tv);
        assert!(res.is_ok());
        let (_method, _suites_i, _suites_i_len, _g_x, _c_i, ead_1) = res.unwrap();
        let ead_1 = ead_1.unwrap();
        assert!(ead_1.is_critical);
        assert_eq!(ead_1.label, EAD_DUMMY_LABEL_TV);
        assert_eq!(ead_1.value.unwrap().content, ead_value_tv.content);
    }

    fn test_compute_prk_out() {
        let mut prk_out: BytesHashLen = [0x00; SHA256_DIGEST_LEN];
        let mut th_4_context: BytesMaxContextBuffer = [0x00; MAX_KDF_CONTEXT_LEN];
        th_4_context[..TH_4_TV.len()].copy_from_slice(&TH_4_TV[..]);

        let prk_out_buf = edhoc_kdf(
            &mut default_crypto(),
            &PRK_4E3M_TV,
            7u8,
            &th_4_context,
            TH_4_TV.len(),
            SHA256_DIGEST_LEN,
        );
        prk_out[..].copy_from_slice(&prk_out_buf[..SHA256_DIGEST_LEN]);

        assert_eq!(prk_out, PRK_OUT_TV);
    }

    #[test]
    fn test_compute_prk_exporter() {
        let mut prk_exporter: BytesHashLen = [0x00; SHA256_DIGEST_LEN];
        let prk_exporter_buf = edhoc_kdf(
            &mut default_crypto(),
            &PRK_OUT_TV,
            10u8,
            &[0x00; MAX_KDF_CONTEXT_LEN],
            0,
            SHA256_DIGEST_LEN,
        );
        prk_exporter[..].copy_from_slice(&prk_exporter_buf[..SHA256_DIGEST_LEN]);

        assert_eq!(prk_exporter, PRK_EXPORTER_TV);
    }

    #[test]
    fn test_compute_oscore_master_secret_salt() {
        let oscore_master_secret_buf = edhoc_kdf(
            &mut default_crypto(),
            &PRK_EXPORTER_TV,
            0u8,
            &[0x00; MAX_KDF_CONTEXT_LEN],
            0,
            OSCORE_MASTER_SECRET_TV.len(),
        );
        assert_eq!(
            &oscore_master_secret_buf[..OSCORE_MASTER_SECRET_TV.len()],
            &OSCORE_MASTER_SECRET_TV[..]
        );

        let oscore_master_salt_buf = edhoc_kdf(
            &mut default_crypto(),
            &PRK_EXPORTER_TV,
            1u8,
            &[0x00; MAX_KDF_CONTEXT_LEN],
            0,
            OSCORE_MASTER_SALT_TV.len(),
        );

        assert_eq!(
            &oscore_master_salt_buf[..OSCORE_MASTER_SALT_TV.len()],
            &OSCORE_MASTER_SALT_TV[..]
        );
    }
}<|MERGE_RESOLUTION|>--- conflicted
+++ resolved
@@ -406,11 +406,7 @@
                         // verify mac_3
                         if mac_3 == expected_mac_3 {
                             error = EDHOCError::Success;
-<<<<<<< HEAD
-                            let th_4 = compute_th_4(crypto, &th_3, &plaintext_3, cred_i_expected);
-=======
-                            let th_4 = compute_th_4(&th_3, &plaintext_3, valid_cred_i);
->>>>>>> da310f41
+                            let th_4 = compute_th_4(crypto, &th_3, &plaintext_3, valid_cred_i);
 
                             let mut th_4_buf: BytesMaxContextBuffer = [0x00; MAX_KDF_CONTEXT_LEN];
                             th_4_buf[..th_4.len()].copy_from_slice(&th_4[..]);
