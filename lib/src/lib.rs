--- conflicted
+++ resolved
@@ -23,10 +23,7 @@
 mod edhoc;
 use edhoc::*;
 
-<<<<<<< HEAD
 // TODO: clean these structs and remove the cred_x whre they are not needed anymore
-=======
->>>>>>> fb77fdc3
 /// Starting point for performing EDHOC in the role of the Initiator.
 #[derive(Debug)]
 pub struct EdhocInitiator<'a, Crypto: CryptoTrait> {
