#![cfg_attr(not(test), no_std)]
#![allow(warnings)]

pub use {
    edhoc_consts::State as EdhocState, edhoc_consts::*, edhoc_crypto::default_crypto,
    edhoc_crypto_trait::Crypto as CryptoTrait,
};

#[cfg(any(feature = "ead-none", feature = "ead-zeroconf"))]
pub use edhoc_ead::*;

mod edhoc;
use edhoc::*;

use edhoc_consts::*;

#[derive(Default, Debug)]
pub struct EdhocInitiator<'a> {
    state: State,             // opaque state
    i: &'a [u8],              // private authentication key of I
    cred_i: &'a [u8],         // I's full credential
    cred_r: Option<&'a [u8]>, // R's full credential (if provided)
}

#[derive(Default, Debug)]
pub struct EdhocInitiatorWaitM2<'a> {
    state: State,             // opaque state
    i: &'a [u8],              // private authentication key of I
    cred_i: &'a [u8],         // I's full credential
    cred_r: Option<&'a [u8]>, // R's full credential (if provided)
}

#[derive(Default, Debug)]
pub struct EdhocInitiatorBuildM3<'a> {
    state: State,             // opaque state
    i: &'a [u8],              // private authentication key of I
    cred_i: &'a [u8],         // I's full credential
    cred_r: Option<&'a [u8]>, // R's full credential (if provided)
}

#[derive(Default, Debug)]
pub struct EdhocInitiatorDone {
    state: State, // opaque state
}

#[derive(Default, Debug)]
pub struct EdhocResponder<'a> {
    state: State,             // opaque state
    r: &'a [u8],              // private authentication key of R
    cred_r: &'a [u8],         // R's full credential
    cred_i: Option<&'a [u8]>, // I's full credential (if provided)
}

#[derive(Default, Debug)]
pub struct EdhocResponderBuildM2<'a> {
    state: State,             // opaque state
    r: &'a [u8],              // private authentication key of R
    cred_r: &'a [u8],         // R's full credential
    cred_i: Option<&'a [u8]>, // I's full credential (if provided)
}

#[derive(Default, Debug)]
pub struct EdhocResponderWaitM3<'a> {
    state: State,             // opaque state
    r: &'a [u8],              // private authentication key of R
    cred_r: &'a [u8],         // R's full credential
    cred_i: Option<&'a [u8]>, // I's full credential (if provided)
}

#[derive(Default, Debug)]
pub struct EdhocResponderDone {
    state: State, // opaque state
}

impl<'a> EdhocResponder<'a> {
    pub fn new(
        state: State,
        r: &'a [u8],
        cred_r: &'a [u8],
        cred_i: Option<&'a [u8]>,
    ) -> EdhocResponder<'a> {
        assert!(r.len() == P256_ELEM_LEN);

        EdhocResponder {
            state,
            r,
            cred_r,
            cred_i,
        }
    }

    pub fn process_message_1(
        self,
        message_1: &BufferMessage1,
    ) -> Result<EdhocResponderBuildM2<'a>, EDHOCError> {
        let state = r_process_message_1(self.state, &mut default_crypto(), message_1)?;

        Ok(EdhocResponderBuildM2 {
            state,
            r: self.r,
            cred_r: self.cred_r,
            cred_i: self.cred_i,
        })
    }
}

impl<'a> EdhocResponderBuildM2<'a> {
    pub fn prepare_message_2(
        self,
        c_r: u8,
    ) -> Result<(EdhocResponderWaitM3<'a>, BufferMessage2), EDHOCError> {
        let (y, g_y) = default_crypto().p256_generate_key_pair();

        match r_prepare_message_2(
            self.state,
            &mut default_crypto(),
            &self.cred_r,
            self.r.try_into().expect("Wrong length of private key"),
            y,
            g_y,
            c_r,
        ) {
            Ok((state, message_2)) => Ok((
                EdhocResponderWaitM3 {
                    state,
                    r: self.r,
                    cred_r: self.cred_r,
                    cred_i: self.cred_i,
                },
                message_2,
            )),
            Err(error) => Err(error),
        }
    }
}

impl<'a> EdhocResponderWaitM3<'a> {
    pub fn process_message_3(
        self,
        message_3: &BufferMessage3,
<<<<<<< HEAD
    ) -> Result<(EdhocResponderDone, [u8; SHA256_DIGEST_LEN]), EDHOCError> {
        match r_process_message_3(
            self.state,
            &mut default_crypto(),
            message_3,
            self.cred_i.unwrap(),
        ) {
            Ok((state, prk_out)) => Ok((EdhocResponderDone { state }, prk_out)),
=======
    ) -> Result<[u8; SHA256_DIGEST_LEN], EDHOCError> {
        match r_process_message_3(self.state, &mut default_crypto(), message_3, self.cred_i) {
            Ok((state, prk_out)) => {
                self.state = state;
                Ok(prk_out)
            }
>>>>>>> bd426ed1
            Err(error) => Err(error),
        }
    }
}

impl EdhocResponderDone {
    pub fn edhoc_exporter(
        &mut self,
        label: u8,
        context: &[u8],
        length: usize,
    ) -> Result<[u8; MAX_BUFFER_LEN], EDHOCError> {
        let mut context_buf: BytesMaxContextBuffer = [0x00u8; MAX_KDF_CONTEXT_LEN];
        context_buf[..context.len()].copy_from_slice(context);

        match edhoc_exporter(
            self.state,
            &mut default_crypto(),
            label,
            &context_buf,
            context.len(),
            length,
        ) {
            Ok((state, output)) => {
                self.state = state;
                Ok(output)
            }
            Err(error) => Err(error),
        }
    }

    pub fn edhoc_key_update(
        &mut self,
        context: &[u8],
    ) -> Result<[u8; SHA256_DIGEST_LEN], EDHOCError> {
        let mut context_buf = [0x00u8; MAX_KDF_CONTEXT_LEN];
        context_buf[..context.len()].copy_from_slice(context);

        match edhoc_key_update(
            self.state,
            &mut default_crypto(),
            &context_buf,
            context.len(),
        ) {
            Ok((state, prk_out_new)) => {
                self.state = state;
                Ok(prk_out_new)
            }
            Err(error) => Err(error),
        }
    }
}

impl<'a> EdhocInitiator<'a> {
    pub fn new(
        state: State,
        i: &'a [u8],
        cred_i: &'a [u8],
        cred_r: Option<&'a [u8]>,
    ) -> EdhocInitiator<'a> {
        assert!(i.len() == P256_ELEM_LEN);

        EdhocInitiator {
            state,
            i,
            cred_i,
            cred_r,
        }
    }

    pub fn prepare_message_1(
        self: EdhocInitiator<'a>,
        c_i: u8,
    ) -> Result<(EdhocInitiatorWaitM2<'a>, BufferMessage1), EDHOCError> {
        let (x, g_x) = default_crypto().p256_generate_key_pair();

        match i_prepare_message_1(self.state, &mut default_crypto(), x, g_x, c_i) {
            Ok((state, message_1)) => Ok((
                EdhocInitiatorWaitM2 {
                    state,
                    i: self.i,
                    cred_i: self.cred_i,
                    cred_r: self.cred_r,
                },
                message_1,
            )),
            Err(error) => Err(error),
        }
    }
}

impl<'a> EdhocInitiatorWaitM2<'a> {
    pub fn process_message_2(
        self,
        message_2: &BufferMessage2,
    ) -> Result<(EdhocInitiatorBuildM3<'a>, u8), EDHOCError> {
        match i_process_message_2(
            self.state,
            &mut default_crypto(),
            message_2,
            self.cred_r,
            self.i
                .try_into()
                .expect("Wrong length of initiator private key"),
        ) {
            Ok((state, c_r, _kid)) => Ok((
                EdhocInitiatorBuildM3 {
                    state,
                    i: self.i,
                    cred_i: self.cred_i,
                    cred_r: self.cred_r,
                },
                c_r,
            )),
            Err(error) => Err(error),
        }
    }
}

impl<'a> EdhocInitiatorBuildM3<'a> {
    pub fn prepare_message_3(
        self,
    ) -> Result<(EdhocInitiatorDone, BufferMessage3, [u8; SHA256_DIGEST_LEN]), EDHOCError> {
        match i_prepare_message_3(
            self.state,
            &mut default_crypto(),
            &get_id_cred(self.cred_i),
            self.cred_i,
        ) {
            Ok((state, message_3, prk_out)) => {
                Ok((EdhocInitiatorDone { state }, message_3, prk_out))
            }
            Err(error) => Err(error),
        }
    }
}

impl EdhocInitiatorDone {
    pub fn edhoc_exporter(
        &mut self,
        label: u8,
        context: &[u8],
        length: usize,
    ) -> Result<[u8; MAX_BUFFER_LEN], EDHOCError> {
        let mut context_buf: BytesMaxContextBuffer = [0x00u8; MAX_KDF_CONTEXT_LEN];
        context_buf[..context.len()].copy_from_slice(context);

        match edhoc_exporter(
            self.state,
            &mut default_crypto(),
            label,
            &context_buf,
            context.len(),
            length,
        ) {
            Ok((state, output)) => {
                self.state = state;
                Ok(output)
            }
            Err(error) => Err(error),
        }
    }

    pub fn edhoc_key_update(
        &mut self,
        context: &[u8],
    ) -> Result<[u8; SHA256_DIGEST_LEN], EDHOCError> {
        let mut context_buf = [0x00u8; MAX_KDF_CONTEXT_LEN];
        context_buf[..context.len()].copy_from_slice(context);

        match edhoc_key_update(
            self.state,
            &mut default_crypto(),
            &context_buf,
            context.len(),
        ) {
            Ok((state, prk_out_new)) => {
                self.state = state;
                Ok(prk_out_new)
            }
            Err(error) => Err(error),
        }
    }
}

pub fn generate_connection_identifier_cbor() -> u8 {
    let c_i = generate_connection_identifier();
    if c_i >= 0 && c_i <= 23 {
        return c_i as u8; // verbatim encoding of single byte integer
    } else if c_i < 0 && c_i >= -24 {
        // negative single byte integer encoding
        return CBOR_NEG_INT_1BYTE_START - 1 + (c_i.abs() as u8);
    } else {
        return 0;
    }
}

/// generates an identifier that can be serialized as a single CBOR integer, i.e. -24 <= x <= 23
pub fn generate_connection_identifier() -> i8 {
    let mut conn_id = default_crypto().get_random_byte() as i8;
    while conn_id < -24 || conn_id > 23 {
        conn_id = default_crypto().get_random_byte() as i8;
    }
    conn_id
}

#[cfg(test)]
mod test {
    use super::*;
    use edhoc_consts::*;
    use hex::FromHex;
    use hexlit::hex;

    const ID_CRED_I: &[u8] = &hex!("a104412b");
    const ID_CRED_R: &[u8] = &hex!("a104410a");
    const CRED_I: &[u8] = &hex!("A2027734322D35302D33312D46462D45462D33372D33322D333908A101A5010202412B2001215820AC75E9ECE3E50BFC8ED60399889522405C47BF16DF96660A41298CB4307F7EB62258206E5DE611388A4B8A8211334AC7D37ECB52A387D257E6DB3C2A93DF21FF3AFFC8");
    const I: &[u8] = &hex!("fb13adeb6518cee5f88417660841142e830a81fe334380a953406a1305e8706b");
    const R: &[u8] = &hex!("72cc4761dbd4c78f758931aa589d348d1ef874a7e303ede2f140dcf3e6aa4aac");
    const G_I: &[u8] = &hex!("ac75e9ece3e50bfc8ed60399889522405c47bf16df96660a41298cb4307f7eb6"); // used
    const _G_I_Y_COORD: &[u8] =
        &hex!("6e5de611388a4b8a8211334ac7d37ecb52a387d257e6db3c2a93df21ff3affc8"); // not used
    const CRED_R: &[u8] = &hex!("A2026008A101A5010202410A2001215820BBC34960526EA4D32E940CAD2A234148DDC21791A12AFBCBAC93622046DD44F02258204519E257236B2A0CE2023F0931F1F386CA7AFDA64FCDE0108C224C51EABF6072");
    const G_R: &[u8] = &hex!("bbc34960526ea4d32e940cad2a234148ddc21791a12afbcbac93622046dd44f0");
    const C_R_TV: [u8; 1] = hex!("27");

    const MESSAGE_1_TV_FIRST_TIME: &str =
        "03065820741a13d7ba048fbb615e94386aa3b61bea5b3d8f65f32620b749bee8d278efa90e";
    const MESSAGE_1_TV: &str =
        "0382060258208af6f430ebe18d34184017a9a11bf511c8dff8f834730b96c1b7c8dbca2fc3b637";

    #[test]
    fn test_new_initiator() {
        let state: EdhocState = Default::default();
        let _initiator = EdhocInitiator::new(state, I, CRED_I, Some(CRED_R));
        let _initiator = EdhocInitiator::new(state, I, CRED_I, None);
    }

    #[test]
    fn test_new_responder() {
        let state: EdhocState = Default::default();
        let _responder = EdhocResponder::new(state, R, CRED_R, Some(CRED_I));
        let _responder = EdhocResponder::new(state, R, CRED_R, None);
    }

    #[test]
    fn test_prepare_message_1() {
        let state: EdhocState = Default::default();
        let mut initiator = EdhocInitiator::new(state, I, CRED_I, Some(CRED_R));

        let c_i = generate_connection_identifier_cbor();
        let message_1 = initiator.prepare_message_1(c_i);
        assert!(message_1.is_ok());
    }

    #[test]
    fn test_process_message_1() {
        let message_1_tv_first_time = EdhocMessageBuffer::from_hex(MESSAGE_1_TV_FIRST_TIME);
        let message_1_tv = EdhocMessageBuffer::from_hex(MESSAGE_1_TV);
        let state: EdhocState = Default::default();
        let responder = EdhocResponder::new(state, R, CRED_R, Some(CRED_I));

        // process message_1 first time, when unsupported suite is selected
        let error = responder.process_message_1(&message_1_tv_first_time);
        assert!(error.is_err());
        assert_eq!(error.unwrap_err(), EDHOCError::UnsupportedCipherSuite);

        // We need to create a new responder -- no message is supposed to be processed twice by a
        // responder or initiator
        let responder = EdhocResponder::new(state, R, CRED_R, Some(CRED_I));

        // process message_1 second time
        let error = responder.process_message_1(&message_1_tv);
        assert!(error.is_ok());
    }

    #[test]
    fn test_generate_connection_identifier() {
        let conn_id = generate_connection_identifier();
        assert!(conn_id >= -24 && conn_id <= 23);
    }

    #[cfg(feature = "ead-none")]
    #[test]
    fn test_handshake() {
        let state_initiator: EdhocState = Default::default();
        let mut initiator = EdhocInitiator::new(state_initiator, I, CRED_I, Some(CRED_R));
        let state_responder: EdhocState = Default::default();
        let responder = EdhocResponder::new(state_responder, R, CRED_R, Some(CRED_I));

        let c_i: u8 = generate_connection_identifier_cbor();
        let (initiator, result) = initiator.prepare_message_1(c_i).unwrap(); // to update the state

        let responder = responder.process_message_1(&result).unwrap();

        let c_r = generate_connection_identifier_cbor();
        let (responder, message_2) = responder.prepare_message_2(c_r).unwrap();

        assert!(c_r != 0xff);
        let (initiator, _) = initiator.process_message_2(&message_2).unwrap();

        let (mut initiator, message_3, i_prk_out) = initiator.prepare_message_3().unwrap();

        let (mut responder, r_prk_out) = responder.process_message_3(&message_3).unwrap();

        // check that prk_out is equal at initiator and responder side
        assert_eq!(i_prk_out, r_prk_out);

        // derive OSCORE secret and salt at both sides and compare
        let i_oscore_secret = initiator.edhoc_exporter(0u8, &[], 16); // label is 0
        assert!(i_oscore_secret.is_ok());
        let i_oscore_salt = initiator.edhoc_exporter(1u8, &[], 8); // label is 1
        assert!(i_oscore_salt.is_ok());

        let r_oscore_secret = responder.edhoc_exporter(0u8, &[], 16); // label is 0
        assert!(r_oscore_secret.is_ok());
        let r_oscore_salt = responder.edhoc_exporter(1u8, &[], 8); // label is 1
        assert!(r_oscore_salt.is_ok());

        assert_eq!(i_oscore_secret.unwrap(), r_oscore_secret.unwrap());
        assert_eq!(i_oscore_salt.unwrap(), r_oscore_salt.unwrap());

        // test key update with context from draft-ietf-lake-traces
        let i_prk_out_new = initiator.edhoc_key_update(&[
            0xa0, 0x11, 0x58, 0xfd, 0xb8, 0x20, 0x89, 0x0c, 0xd6, 0xbe, 0x16, 0x96, 0x02, 0xb8,
            0xbc, 0xea,
        ]);
        assert!(i_prk_out_new.is_ok());
        let r_prk_out_new = responder.edhoc_key_update(&[
            0xa0, 0x11, 0x58, 0xfd, 0xb8, 0x20, 0x89, 0x0c, 0xd6, 0xbe, 0x16, 0x96, 0x02, 0xb8,
            0xbc, 0xea,
        ]);
        assert!(r_prk_out_new.is_ok());

        assert_eq!(i_prk_out_new.unwrap(), r_prk_out_new.unwrap());
    }

    // U
    const U_TV: &[u8] = &hex!("fb13adeb6518cee5f88417660841142e830a81fe334380a953406a1305e8706b");
    const ID_U_TV: &[u8] = &hex!("a104412b");

    // V
    pub const CRED_V_TV: &[u8] = &hex!("a2026b6578616d706c652e65647508a101a501020241322001215820bbc34960526ea4d32e940cad2a234148ddc21791a12afbcbac93622046dd44f02258204519e257236b2a0ce2023f0931f1f386ca7afda64fcde0108c224c51eabf6072");

    // W
    pub const W_TV: &[u8] =
        &hex!("4E5E15AB35008C15B89E91F9F329164D4AACD53D9923672CE0019F9ACD98573F");
    const G_W: &[u8] = &hex!("FFA4F102134029B3B156890B88C9D9619501196574174DCB68A07DB0588E4D41");
    const LOC_W: &[u8] = &hex!("636F61703A2F2F656E726F6C6C6D656E742E736572766572");

    #[cfg(feature = "ead-zeroconf")]
    #[test]
    fn test_ead_zeroconf() {
        let state_initiator: EdhocState = Default::default();
        let mut initiator = EdhocInitiator::new(state_initiator, I, CRED_I, None);
        let state_responder: EdhocState = Default::default();
        let responder = EdhocResponder::new(state_responder, R, CRED_V_TV, Some(CRED_I));

        let u: BytesP256ElemLen = U_TV.try_into().unwrap();
        let id_u: EdhocMessageBuffer = ID_U_TV.try_into().unwrap();
        let g_w: BytesP256ElemLen = G_W.try_into().unwrap();
        let loc_w: EdhocMessageBuffer = LOC_W.try_into().unwrap();
        ead_initiator_set_global_state(EADInitiatorState::new(id_u, g_w, loc_w));

        let ead_initiator_state = ead_initiator_get_global_state();
        assert_eq!(
            ead_initiator_state.protocol_state,
            EADInitiatorProtocolState::Start
        );

        ead_responder_set_global_state(EADResponderState::new());
        let ead_responder_state = ead_responder_get_global_state();
        assert_eq!(
            ead_responder_state.protocol_state,
            EADResponderProtocolState::Start
        );

        let w: BytesP256ElemLen = W_TV.try_into().unwrap();
        mock_ead_server_set_global_state(MockEADServerState::new(
            CRED_V_TV,
            W_TV.try_into().unwrap(),
        ));

        let c_i = generate_connection_identifier_cbor();
        let (initiator, message_1) = initiator.prepare_message_1(c_i).unwrap();
        assert_eq!(
            ead_initiator_state.protocol_state,
            EADInitiatorProtocolState::WaitEAD2
        );

        let responder = responder.process_message_1(&message_1).unwrap();
        assert_eq!(
            ead_responder_state.protocol_state,
            EADResponderProtocolState::ProcessedEAD1
        );

        let c_r = generate_connection_identifier_cbor();
        let (responder, message_2) = responder.prepare_message_2(c_r).unwrap();
        assert_eq!(
            ead_responder_state.protocol_state,
            EADResponderProtocolState::Completed
        );

        let (initiator, _) = initiator.process_message_2(&message_2).unwrap();

        assert_eq!(
            ead_initiator_state.protocol_state,
            EADInitiatorProtocolState::Completed
        );

        let (initiator, message_3, i_prk_out) = initiator.prepare_message_3().unwrap();

        let (mut responder, r_prk_out) = responder.process_message_3(&message_3).unwrap();
        assert_eq!(i_prk_out, r_prk_out);
        assert_eq!(
            ead_responder_state.protocol_state,
            EADResponderProtocolState::Completed
        );
    }
}<|MERGE_RESOLUTION|>--- conflicted
+++ resolved
@@ -138,23 +138,9 @@
     pub fn process_message_3(
         self,
         message_3: &BufferMessage3,
-<<<<<<< HEAD
     ) -> Result<(EdhocResponderDone, [u8; SHA256_DIGEST_LEN]), EDHOCError> {
-        match r_process_message_3(
-            self.state,
-            &mut default_crypto(),
-            message_3,
-            self.cred_i.unwrap(),
-        ) {
+        match r_process_message_3(self.state, &mut default_crypto(), message_3, self.cred_i) {
             Ok((state, prk_out)) => Ok((EdhocResponderDone { state }, prk_out)),
-=======
-    ) -> Result<[u8; SHA256_DIGEST_LEN], EDHOCError> {
-        match r_process_message_3(self.state, &mut default_crypto(), message_3, self.cred_i) {
-            Ok((state, prk_out)) => {
-                self.state = state;
-                Ok(prk_out)
-            }
->>>>>>> bd426ed1
             Err(error) => Err(error),
         }
     }
