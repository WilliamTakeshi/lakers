--- conflicted
+++ resolved
@@ -606,13 +606,8 @@
         assert_eq!(i_oscore_secret, r_oscore_secret);
         assert_eq!(i_oscore_salt, r_oscore_salt);
 
-<<<<<<< HEAD
         // test key update with context from draft-ietf-lake-traces
         let context = &[
-=======
-        // test key update with context from RFC9529
-        let i_prk_out_new = initiator.edhoc_key_update(&[
->>>>>>> e0fe350c
             0xa0, 0x11, 0x58, 0xfd, 0xb8, 0x20, 0x89, 0x0c, 0xd6, 0xbe, 0x16, 0x96, 0x02, 0xb8,
             0xbc, 0xea,
         ];
