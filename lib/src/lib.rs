#![cfg_attr(not(test), no_std)]

#[cfg(any(
    feature = "hacspec-native",
    feature = "hacspec-cc2538",
    feature = "hacspec-psa",
    feature = "hacspec-cryptocell310"
))]
pub use {
    edhoc_consts::State as EdhocState, edhoc_consts::*, edhoc_crypto::*,
    hacspec::HacspecEdhocInitiator as EdhocInitiator,
    hacspec::HacspecEdhocResponder as EdhocResponder,
};

#[cfg(any(
    feature = "rust-native",
    feature = "rust-psa-baremetal",
    feature = "rust-cryptocell310"
))]
pub use {
    edhoc_consts::State as EdhocState, edhoc_consts::*, edhoc_crypto::*,
    rust::RustEdhocInitiator as EdhocInitiator, rust::RustEdhocResponder as EdhocResponder,
};

#[cfg(any(
    feature = "rust-native",
    feature = "rust-psa-baremetal",
    feature = "rust-cryptocell310"
))]
mod edhoc;

#[cfg(any(
    feature = "rust-native",
    feature = "rust-psa-baremetal",
    feature = "rust-cryptocell310"
))]
use edhoc::*;

#[cfg(any(
    feature = "hacspec-native",
    feature = "hacspec-cc2538",
    feature = "hacspec-psa",
    feature = "hacspec-cryptocell310"
))]
mod hacspec {
    use edhoc_consts::*;
    use edhoc_hacspec::*;
    use hacspec_lib::*;

    #[derive(Default, Copy, Clone, Debug)]
    pub struct HacspecEdhocInitiator<'a> {
        state: State,       // opaque state
        i: &'a str,         // private authentication key of I
        g_r: &'a str,       // public authentication key of R
        id_cred_i: &'a str, // identifier of I's credential
        cred_i: &'a str,    // I's full credential
        id_cred_r: &'a str, // identifier of R's credential
        cred_r: &'a str,    // R's full credential
    }

    #[derive(Default, Copy, Clone, Debug)]
    pub struct HacspecEdhocResponder<'a> {
        state: State,       // opaque state
        r: &'a str,         // private authentication key of R
        g_i: &'a str,       // public authentication key of I
        id_cred_i: &'a str, // identifier of I's credential
        cred_i: &'a str,    // I's full credential
        id_cred_r: &'a str, // identifier of R's credential
        cred_r: &'a str,    // R's full credential
    }

    impl<'a> HacspecEdhocResponder<'a> {
        pub fn new(
            state: State,
            r: &'a str,
            g_i: &'a str,
            id_cred_i: &'a str,
            cred_i: &'a str,
            id_cred_r: &'a str,
            cred_r: &'a str,
        ) -> HacspecEdhocResponder<'a> {
            assert!(r.len() == P256_ELEM_LEN * 2);
            assert!(g_i.len() == P256_ELEM_LEN * 2);
            assert!(id_cred_i.len() == ID_CRED_LEN * 2);
            assert!(id_cred_r.len() == ID_CRED_LEN * 2);

            HacspecEdhocResponder {
                state: state,
                r: r,
                g_i: g_i,
                id_cred_i: id_cred_i,
                cred_i: cred_i,
                id_cred_r: id_cred_r,
                cred_r: cred_r,
            }
        }

        pub fn process_message_1(
            self: &mut HacspecEdhocResponder<'a>,
            message_1: &[u8; MESSAGE_1_LEN],
        ) -> Result<(), EDHOCError> {
            match r_process_message_1(
                self.state,
                &BytesMessage1::from_public_slice(&message_1[..]),
            ) {
                Ok(state) => {
                    self.state = state;
                    Ok(())
                }
                Err(error) => Err(error),
            }
        }

        pub fn prepare_message_2(
            self: &mut HacspecEdhocResponder<'a>,
        ) -> Result<([u8; MESSAGE_2_LEN], u8), EDHOCError> {
            // init hacspec structs for id_cred_r and cred_r
            let id_cred_r = BytesIdCred::from_hex(self.id_cred_r);
            let mut cred_r = BytesMaxBuffer::new();
            cred_r = cred_r.update(0, &ByteSeq::from_hex(self.cred_r));
            let cred_r_len = self.cred_r.len() / 2;

            // init hacspec structs for R's public static DH key
            let r = BytesP256ElemLen::from_hex(self.r);

<<<<<<< HEAD
            match r_prepare_message_2(self.state, &id_cred_r, &cred_r, cred_r_len, &r) {
                Ok((state, message_2, c_r)) => {
                    self.state = state;
                    Ok((message_2.to_public_array(), c_r.declassify()))
                }
                Err(error) => Err(error),
=======
            let (y, g_y) = edhoc_crypto::p256_generate_key_pair();

            let (error, state, message_2, c_r) =
                r_prepare_message_2(self.state, &id_cred_r, &cred_r, cred_r_len, &r, y, g_y);
            self.state = state;

            let mut message_2_native: [u8; MESSAGE_2_LEN] = [0; MESSAGE_2_LEN];
            for i in 0..message_2.len() {
                message_2_native[i] = message_2[i].declassify();
>>>>>>> abab3652
            }
        }

        pub fn process_message_3(
            self: &mut HacspecEdhocResponder<'a>,
            message_3: &[u8; MESSAGE_3_LEN],
        ) -> Result<[u8; SHA256_DIGEST_LEN], EDHOCError> {
            // init hacspec structs for id_cred_r and cred_r
            let id_cred_i = BytesIdCred::from_hex(self.id_cred_i);
            let mut cred_i = BytesMaxBuffer::new();
            cred_i = cred_i.update(0, &ByteSeq::from_hex(self.cred_i));
            let cred_i_len = self.cred_i.len() / 2;

            // init hacspec structs for R's public static DH key
            let g_i = BytesP256ElemLen::from_hex(self.g_i);

            match r_process_message_3(
                self.state,
                &BytesMessage3::from_public_slice(&message_3[..]),
                &id_cred_i,
                &cred_i,
                cred_i_len,
                &g_i,
            ) {
                Ok((state, prk_out)) => {
                    self.state = state;
                    Ok(prk_out.to_public_array())
                }
                Err(error) => Err(error),
            }
        }

        pub fn edhoc_exporter(
            self: &mut HacspecEdhocResponder<'a>,
            label: u8,
            context: &[u8],
            length: usize,
        ) -> Result<[u8; MAX_BUFFER_LEN], EDHOCError> {
            // init hacspec struct for context
            let mut context_hacspec = BytesMaxContextBuffer::new();
            context_hacspec = context_hacspec.update(0, &ByteSeq::from_public_slice(context));

            match edhoc_exporter(
                self.state,
                U8(label),
                &context_hacspec,
                context.len(),
                length,
            ) {
                Ok((state, output)) => {
                    self.state = state;
                    Ok(output.to_public_array())
                }
                Err(error) => Err(error),
            }
        }
    }

    impl<'a> HacspecEdhocInitiator<'a> {
        pub fn new(
            state: State,
            i: &'a str,
            g_r: &'a str,
            id_cred_i: &'a str,
            cred_i: &'a str,
            id_cred_r: &'a str,
            cred_r: &'a str,
        ) -> HacspecEdhocInitiator<'a> {
            assert!(i.len() == P256_ELEM_LEN * 2);
            assert!(g_r.len() == P256_ELEM_LEN * 2);
            assert!(id_cred_i.len() == ID_CRED_LEN * 2);
            assert!(id_cred_r.len() == ID_CRED_LEN * 2);

            HacspecEdhocInitiator {
                state: state,
                i: i,
                g_r: g_r,
                id_cred_i: id_cred_i,
                cred_i: cred_i,
                id_cred_r: id_cred_r,
                cred_r: cred_r,
            }
        }

        pub fn prepare_message_1(
            self: &mut HacspecEdhocInitiator<'a>,
<<<<<<< HEAD
        ) -> Result<[u8; MESSAGE_1_LEN], EDHOCError> {
            match edhoc_hacspec::i_prepare_message_1(self.state) {
                Ok((state, message_1)) => {
                    self.state = state;
                    Ok(message_1.to_public_array())
                }
                Err(error) => Err(error),
=======
        ) -> (EDHOCError, [u8; MESSAGE_1_LEN]) {
            let (x, g_x) = edhoc_crypto::p256_generate_key_pair();
            let (error, state, message_1) = edhoc_hacspec::i_prepare_message_1(self.state, x, g_x);
            self.state = state;

            // convert message_1 into native Rust array
            let mut message_native: [u8; MESSAGE_1_LEN] = [0; MESSAGE_1_LEN];

            assert!(message_1.len() == message_native.len());
            for i in 0..message_1.len() {
                message_native[i] = message_1[i].declassify();
>>>>>>> abab3652
            }
        }

        pub fn process_message_2(
            self: &mut HacspecEdhocInitiator<'a>,
            message_2: &[u8; MESSAGE_2_LEN],
        ) -> Result<u8, EDHOCError> {
            // init hacspec struct for I, I's private static DH key
            let i = BytesP256ElemLen::from_hex(self.i);

            // init hacspec structs for id_cred_r and cred_r
            let id_cred_r = BytesIdCred::from_hex(self.id_cred_r);
            let mut cred_r = BytesMaxBuffer::new();
            cred_r = cred_r.update(0, &ByteSeq::from_hex(self.cred_r));
            let cred_r_len = self.cred_r.len() / 2;

            // init hacspec structs for R's public static DH key
            let g_r = BytesP256ElemLen::from_hex(self.g_r);

            // init hacspec struct for message_2
            let message_2_hacspec = BytesMessage2::from_public_slice(&message_2[..]);

            match edhoc_hacspec::i_process_message_2(
                self.state,
                &message_2_hacspec,
                &id_cred_r,
                &cred_r,
                cred_r_len,
                &g_r,
                &i,
            ) {
                Ok((state, c_r, _id_cred_r)) => {
                    self.state = state;
                    Ok(c_r.declassify())
                }
                Err(error) => Err(error),
            }
        }

        pub fn prepare_message_3(
            self: &mut HacspecEdhocInitiator<'a>,
        ) -> Result<([u8; MESSAGE_3_LEN], [u8; SHA256_DIGEST_LEN]), EDHOCError> {
            // init hacspec structs for id_cred_i and cred_i
            let id_cred_i = BytesIdCred::from_hex(self.id_cred_i);
            let mut cred_i = BytesMaxBuffer::new();
            cred_i = cred_i.update(0, &ByteSeq::from_hex(self.cred_i));
            let cred_i_len = self.cred_i.len() / 2;

            match i_prepare_message_3(self.state, &id_cred_i, &cred_i, cred_i_len) {
                Ok((state, message_3, prk_out)) => {
                    self.state = state;
                    Ok((message_3.to_public_array(), prk_out.to_public_array()))
                }
                Err(error) => Err(error),
            }
        }

        pub fn edhoc_exporter(
            self: &mut HacspecEdhocInitiator<'a>,
            label: u8,
            context: &[u8],
            length: usize,
        ) -> Result<[u8; MAX_BUFFER_LEN], EDHOCError> {
            // init hacspec struct for context
            let mut context_hacspec = BytesMaxContextBuffer::new();
            context_hacspec = context_hacspec.update(0, &ByteSeq::from_public_slice(context));

            match edhoc_exporter(
                self.state,
                U8(label),
                &context_hacspec,
                context.len(),
                length,
            ) {
                Ok((state, output)) => {
                    self.state = state;
                    Ok(output.to_public_array())
                }
                Err(error) => Err(error),
            }
        }
    }
}

#[cfg(any(
    feature = "rust-native",
    feature = "rust-psa-baremetal",
    feature = "rust-cryptocell310"
))]
mod rust {
    use super::*;
    use edhoc_consts::*;
    use hex::FromHex;

    #[derive(Default, Copy, Clone, Debug)]
    pub struct RustEdhocInitiator<'a> {
        state: State,       // opaque state
        i: &'a str,         // private authentication key of I
        g_r: &'a str,       // public authentication key of R
        id_cred_i: &'a str, // identifier of I's credential
        cred_i: &'a str,    // I's full credential
        id_cred_r: &'a str, // identifier of R's credential
        cred_r: &'a str,    // R's full credential
    }

    #[derive(Default, Copy, Clone, Debug)]
    pub struct RustEdhocResponder<'a> {
        state: State,       // opaque state
        r: &'a str,         // private authentication key of R
        g_i: &'a str,       // public authentication key of I
        id_cred_i: &'a str, // identifier of I's credential
        cred_i: &'a str,    // I's full credential
        id_cred_r: &'a str, // identifier of R's credential
        cred_r: &'a str,    // R's full credential
    }

    impl<'a> RustEdhocResponder<'a> {
        pub fn new(
            state: State,
            r: &'a str,
            g_i: &'a str,
            id_cred_i: &'a str,
            cred_i: &'a str,
            id_cred_r: &'a str,
            cred_r: &'a str,
        ) -> RustEdhocResponder<'a> {
            assert!(r.len() == P256_ELEM_LEN * 2);
            assert!(g_i.len() == P256_ELEM_LEN * 2);
            assert!(id_cred_i.len() == ID_CRED_LEN * 2);
            assert!(id_cred_r.len() == ID_CRED_LEN * 2);

            RustEdhocResponder {
                state: state,
                r: r,
                g_i: g_i,
                id_cred_i: id_cred_i,
                cred_i: cred_i,
                id_cred_r: id_cred_r,
                cred_r: cred_r,
            }
        }

        pub fn process_message_1(
            self: &mut RustEdhocResponder<'a>,
            message_1: &[u8; MESSAGE_1_LEN],
        ) -> EDHOCError {
            let (error, state) = r_process_message_1(self.state, message_1);
            self.state = state;

            error
        }

        pub fn prepare_message_2(
            self: &mut RustEdhocResponder<'a>,
        ) -> (EDHOCError, [u8; MESSAGE_2_LEN], u8) {
            let mut cred_r: BytesMaxBuffer = [0x00; MAX_BUFFER_LEN];
            hex::decode_to_slice(self.cred_r, &mut cred_r[..self.cred_r.len() / 2])
                .expect("Decoding failed");
            let (x, g_x) = edhoc_crypto::p256_generate_key_pair();

            let (error, state, message_2, c_r) = r_prepare_message_2(
                self.state,
                &<BytesIdCred>::from_hex(self.id_cred_r).expect("Decoding failed"),
                &cred_r,
                self.cred_r.len() / 2,
                &<BytesP256ElemLen>::from_hex(self.r).expect("Decoding failed"),
                x,
                g_x,
            );
            self.state = state;

            (error, message_2, c_r)
        }

        pub fn process_message_3(
            self: &mut RustEdhocResponder<'a>,
            message_3: &[u8; MESSAGE_3_LEN],
        ) -> (EDHOCError, [u8; SHA256_DIGEST_LEN]) {
            let mut cred_i: BytesMaxBuffer = [0x00; MAX_BUFFER_LEN];
            hex::decode_to_slice(self.cred_i, &mut cred_i[..self.cred_i.len() / 2])
                .expect("Decoding failed");

            let (error, state, prk_out) = r_process_message_3(
                self.state,
                message_3,
                &<BytesIdCred>::from_hex(self.id_cred_i).expect("Decoding failed"),
                &cred_i,
                self.cred_i.len() / 2,
                &<BytesP256ElemLen>::from_hex(self.g_i).expect("Decoding failed"),
            );
            self.state = state;

            (error, prk_out)
        }

        pub fn edhoc_exporter(
            self: &mut RustEdhocResponder<'a>,
            label: u8,
            context: &[u8],
            length: usize,
        ) -> (EDHOCError, [u8; MAX_BUFFER_LEN]) {
            let mut context_buf: BytesMaxContextBuffer = [0x00u8; MAX_KDF_CONTEXT_LEN];
            context_buf[..context.len()].copy_from_slice(context);

            let (error, state, output) =
                edhoc_exporter(self.state, label, &context_buf, context.len(), length);
            self.state = state;

            (error, output)
        }
    }

    impl<'a> RustEdhocInitiator<'a> {
        pub fn new(
            state: State,
            i: &'a str,
            g_r: &'a str,
            id_cred_i: &'a str,
            cred_i: &'a str,
            id_cred_r: &'a str,
            cred_r: &'a str,
        ) -> RustEdhocInitiator<'a> {
            assert!(i.len() == P256_ELEM_LEN * 2);
            assert!(g_r.len() == P256_ELEM_LEN * 2);
            assert!(id_cred_i.len() == ID_CRED_LEN * 2);
            assert!(id_cred_r.len() == ID_CRED_LEN * 2);

            RustEdhocInitiator {
                state: state,
                i: i,
                g_r: g_r,
                id_cred_i: id_cred_i,
                cred_i: cred_i,
                id_cred_r: id_cred_r,
                cred_r: cred_r,
            }
        }

        pub fn prepare_message_1(
            self: &mut RustEdhocInitiator<'a>,
        ) -> (EDHOCError, [u8; MESSAGE_1_LEN]) {
            let (x, g_x) = edhoc_crypto::p256_generate_key_pair();
            let (error, state, message_1) = i_prepare_message_1(self.state, x, g_x);
            self.state = state;

            (error, message_1)
        }

        pub fn process_message_2(
            self: &mut RustEdhocInitiator<'a>,
            message_2: &[u8; MESSAGE_2_LEN],
        ) -> (EDHOCError, u8) {
            let mut cred_r: BytesMaxBuffer = [0x00u8; MAX_BUFFER_LEN];
            hex::decode_to_slice(self.cred_r, &mut cred_r[..self.cred_r.len() / 2])
                .expect("Decoding failed");

            let (error, state, c_r, _kid) = i_process_message_2(
                self.state,
                message_2,
                &<BytesIdCred>::from_hex(self.id_cred_r).expect("Decoding failed"),
                &cred_r,
                self.cred_r.len() / 2,
                &<BytesP256ElemLen>::from_hex(self.g_r).expect("Decoding failed"),
                &<BytesP256ElemLen>::from_hex(self.i).expect("Decoding failed"),
            );
            self.state = state;

            (error, c_r)
        }

        pub fn prepare_message_3(
            self: &mut RustEdhocInitiator<'a>,
        ) -> (EDHOCError, [u8; MESSAGE_3_LEN], [u8; SHA256_DIGEST_LEN]) {
            let mut cred_i: BytesMaxBuffer = [0x00u8; MAX_BUFFER_LEN];
            hex::decode_to_slice(self.cred_i, &mut cred_i[..self.cred_i.len() / 2])
                .expect("Decoding failed");

            let (error, state, message_3, prk_out) = i_prepare_message_3(
                self.state,
                &<BytesIdCred>::from_hex(self.id_cred_i).expect("Decoding failed"),
                &cred_i,
                self.cred_i.len() / 2,
            );
            self.state = state;

            (error, message_3, prk_out)
        }

        pub fn edhoc_exporter(
            self: &mut RustEdhocInitiator<'a>,
            label: u8,
            context: &[u8],
            length: usize,
        ) -> (EDHOCError, [u8; MAX_BUFFER_LEN]) {
            let mut context_buf: BytesMaxContextBuffer = [0x00u8; MAX_KDF_CONTEXT_LEN];
            context_buf[..context.len()].copy_from_slice(context);

            let (error, state, output) =
                edhoc_exporter(self.state, label, &context_buf, context.len(), length);
            self.state = state;

            (error, output)
        }
    }
}

#[cfg(test)]
mod test {
    use super::*;
    use edhoc_consts::*;
    use hexlit::hex;

    const ID_CRED_I: &str = "a104412b";
    const ID_CRED_R: &str = "a104410a";
    const CRED_I: &str = "A2027734322D35302D33312D46462D45462D33372D33322D333908A101A5010202412B2001215820AC75E9ECE3E50BFC8ED60399889522405C47BF16DF96660A41298CB4307F7EB62258206E5DE611388A4B8A8211334AC7D37ECB52A387D257E6DB3C2A93DF21FF3AFFC8";
    const I: &str = "fb13adeb6518cee5f88417660841142e830a81fe334380a953406a1305e8706b";
    const R: &str = "72cc4761dbd4c78f758931aa589d348d1ef874a7e303ede2f140dcf3e6aa4aac";
    const G_I: &str = "ac75e9ece3e50bfc8ed60399889522405c47bf16df96660a41298cb4307f7eb6"; // used
    const _G_I_Y_COORD: &str = "6e5de611388a4b8a8211334ac7d37ecb52a387d257e6db3c2a93df21ff3affc8"; // not used
    const CRED_R: &str = "A2026008A101A5010202410A2001215820BBC34960526EA4D32E940CAD2A234148DDC21791A12AFBCBAC93622046DD44F02258204519E257236B2A0CE2023F0931F1F386CA7AFDA64FCDE0108C224C51EABF6072";
    const G_R: &str = "bbc34960526ea4d32e940cad2a234148ddc21791a12afbcbac93622046dd44f0";
    const C_R_TV: [u8; 1] = hex!("27");

    const MESSAGE_1_TV: [u8; 37] =
        hex!("030258208af6f430ebe18d34184017a9a11bf511c8dff8f834730b96c1b7c8dbca2fc3b637");

    #[test]
    fn test_new_initiator() {
        let state: EdhocState = Default::default();
        let _initiator = EdhocInitiator::new(state, I, G_R, ID_CRED_I, CRED_I, ID_CRED_R, CRED_R);
    }

    #[test]
    fn test_new_responder() {
        let state: EdhocState = Default::default();
        let _responder = EdhocResponder::new(state, R, G_I, ID_CRED_I, CRED_I, ID_CRED_R, CRED_R);
    }

    #[test]
    fn test_prepare_message_1() {
        let state: EdhocState = Default::default();
        let mut initiator =
            EdhocInitiator::new(state, I, G_R, ID_CRED_I, CRED_I, ID_CRED_R, CRED_R);

<<<<<<< HEAD
        let message_1 = initiator.prepare_message_1();
        assert!(message_1.is_ok());
        assert_eq!(message_1.unwrap(), MESSAGE_1_TV);
=======
        let (error, message_1) = initiator.prepare_message_1();
        assert!(error == EDHOCError::Success);
>>>>>>> abab3652
    }

    #[test]
    fn test_process_message_1() {
        let state: EdhocState = Default::default();
        let mut responder =
            EdhocResponder::new(state, R, G_I, ID_CRED_I, CRED_I, ID_CRED_R, CRED_R);

        let error = responder.process_message_1(&MESSAGE_1_TV);

        assert!(error.is_ok());
    }

    #[test]
    fn test_handshake() {
        let state_initiator: EdhocState = Default::default();
        let mut initiator = EdhocInitiator::new(
            state_initiator,
            I,
            G_R,
            ID_CRED_I,
            CRED_I,
            ID_CRED_R,
            CRED_R,
        );
        let state_responder: EdhocState = Default::default();
        let mut responder = EdhocResponder::new(
            state_responder,
            R,
            G_I,
            ID_CRED_I,
            CRED_I,
            ID_CRED_R,
            CRED_R,
        );

        let message_1 = initiator.prepare_message_1(); // to update the state
        assert!(message_1.is_ok());

        let error = responder.process_message_1(&message_1.unwrap());
        assert!(error.is_ok());

        let ret = responder.prepare_message_2();
        assert!(ret.is_ok());

        let (message_2, c_r) = ret.unwrap();

        assert!(c_r != 0xff);
        let _c_r = initiator.process_message_2(&message_2);
        assert!(_c_r.is_ok());

        let ret = initiator.prepare_message_3();
        assert!(ret.is_ok());

        let (message_3, i_prk_out) = ret.unwrap();

        let r_prk_out = responder.process_message_3(&message_3);
        assert!(r_prk_out.is_ok());

        // check that prk_out is equal at initiator and responder side
        assert_eq!(i_prk_out, r_prk_out.unwrap());

        // derive OSCORE secret and salt at both sides and compare
        let i_oscore_secret = initiator.edhoc_exporter(0u8, &[], 16); // label is 0
        assert!(i_oscore_secret.is_ok());
        let i_oscore_salt = initiator.edhoc_exporter(1u8, &[], 8); // label is 1
        assert!(i_oscore_salt.is_ok());

        let r_oscore_secret = responder.edhoc_exporter(0u8, &[], 16); // label is 0
        assert!(r_oscore_secret.is_ok());
        let r_oscore_salt = responder.edhoc_exporter(1u8, &[], 8); // label is 1
        assert!(r_oscore_salt.is_ok());

        assert_eq!(i_oscore_secret.unwrap(), r_oscore_secret.unwrap());
        assert_eq!(i_oscore_salt.unwrap(), r_oscore_salt.unwrap());
    }
}<|MERGE_RESOLUTION|>--- conflicted
+++ resolved
@@ -123,24 +123,15 @@
             // init hacspec structs for R's public static DH key
             let r = BytesP256ElemLen::from_hex(self.r);
 
-<<<<<<< HEAD
-            match r_prepare_message_2(self.state, &id_cred_r, &cred_r, cred_r_len, &r) {
+            // Generate ephemeral key pair
+            let (y, g_y) = edhoc_crypto::p256_generate_key_pair();
+
+            match r_prepare_message_2(self.state, &id_cred_r, &cred_r, cred_r_len, &r, y, g_y) {
                 Ok((state, message_2, c_r)) => {
                     self.state = state;
                     Ok((message_2.to_public_array(), c_r.declassify()))
                 }
                 Err(error) => Err(error),
-=======
-            let (y, g_y) = edhoc_crypto::p256_generate_key_pair();
-
-            let (error, state, message_2, c_r) =
-                r_prepare_message_2(self.state, &id_cred_r, &cred_r, cred_r_len, &r, y, g_y);
-            self.state = state;
-
-            let mut message_2_native: [u8; MESSAGE_2_LEN] = [0; MESSAGE_2_LEN];
-            for i in 0..message_2.len() {
-                message_2_native[i] = message_2[i].declassify();
->>>>>>> abab3652
             }
         }
 
@@ -227,27 +218,16 @@
 
         pub fn prepare_message_1(
             self: &mut HacspecEdhocInitiator<'a>,
-<<<<<<< HEAD
         ) -> Result<[u8; MESSAGE_1_LEN], EDHOCError> {
-            match edhoc_hacspec::i_prepare_message_1(self.state) {
+            // Generate ephemeral key pair
+            let (x, g_x) = edhoc_crypto::p256_generate_key_pair();
+
+            match edhoc_hacspec::i_prepare_message_1(self.state, x, g_x) {
                 Ok((state, message_1)) => {
                     self.state = state;
                     Ok(message_1.to_public_array())
                 }
                 Err(error) => Err(error),
-=======
-        ) -> (EDHOCError, [u8; MESSAGE_1_LEN]) {
-            let (x, g_x) = edhoc_crypto::p256_generate_key_pair();
-            let (error, state, message_1) = edhoc_hacspec::i_prepare_message_1(self.state, x, g_x);
-            self.state = state;
-
-            // convert message_1 into native Rust array
-            let mut message_native: [u8; MESSAGE_1_LEN] = [0; MESSAGE_1_LEN];
-
-            assert!(message_1.len() == message_native.len());
-            for i in 0..message_1.len() {
-                message_native[i] = message_1[i].declassify();
->>>>>>> abab3652
             }
         }
 
@@ -592,14 +572,8 @@
         let mut initiator =
             EdhocInitiator::new(state, I, G_R, ID_CRED_I, CRED_I, ID_CRED_R, CRED_R);
 
-<<<<<<< HEAD
         let message_1 = initiator.prepare_message_1();
         assert!(message_1.is_ok());
-        assert_eq!(message_1.unwrap(), MESSAGE_1_TV);
-=======
-        let (error, message_1) = initiator.prepare_message_1();
-        assert!(error == EDHOCError::Success);
->>>>>>> abab3652
     }
 
     #[test]
