--- conflicted
+++ resolved
@@ -97,13 +97,8 @@
     pub const MAX_BUFFER_LEN: usize = 220;
     pub const CBOR_BYTE_STRING: u8 = 0x58u8;
     pub const CBOR_UINT_1BYTE: u8 = 0x18u8;
-<<<<<<< HEAD
-    pub const CBOR_NEG_INT_RANGE_START: u8 = 0x20u8;
-    pub const CBOR_NEG_INT_RANGE_END: u8 = 0x37u8;
-=======
     pub const CBOR_NEG_INT_1BYTE_START: u8 = 0x20u8;
     pub const CBOR_NEG_INT_1BYTE_END: u8 = 0x37u8;
->>>>>>> 8ad78002
     pub const CBOR_MAJOR_TEXT_STRING: u8 = 0x60u8;
     pub const CBOR_MAJOR_BYTE_STRING: u8 = 0x40u8;
     pub const CBOR_MAJOR_ARRAY: u8 = 0x80u8;
