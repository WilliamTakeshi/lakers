/// This file contains the python bindings for some types (added only when needed).
/// These are defined here instead of in the `lakers-python` crate so that the types
/// can be extended, e.g, by adding new traits and methods.
/// Note that this module is not restricted by no_std.
use super::*;
use core::fmt;
use pyo3::{
    exceptions::{PyTypeError, PyValueError},
    types::PyBytes,
    PyErr,
};

impl fmt::Display for EDHOCError {
    fn fmt(&self, f: &mut fmt::Formatter<'_>) -> fmt::Result {
        write!(f, "EDHOCError::{:?}", self)
    }
}

impl From<EDHOCError> for PyErr {
    fn from(error: EDHOCError) -> Self {
        PyValueError::new_err(error.to_string())
    }
}

impl fmt::Display for EdhocBufferError {
    fn fmt(&self, f: &mut fmt::Formatter<'_>) -> fmt::Result {
        write!(f, "EdhocBufferError::{:?}", self)
    }
}

impl From<EdhocBufferError> for PyErr {
    fn from(error: EdhocBufferError) -> Self {
        PyValueError::new_err(error.to_string())
    }
}

<<<<<<< HEAD
=======
#[pymethods]
impl EADItem {
    #[new]
    fn new_py(label: u16, is_critical: bool, value: Vec<u8>) -> Self {
        Self {
            label,
            is_critical,
            value: Some(EdhocMessageBuffer::new_from_slice(value.as_slice()).unwrap()),
        }
    }

    fn value<'a>(&self, py: Python<'a>) -> Option<Bound<'a, PyBytes>> {
        self.value.as_ref().map(|v| PyBytes::new(py, v.as_slice()))
    }

    fn label(&self) -> u16 {
        self.label
    }

    fn is_critical(&self) -> bool {
        self.is_critical
    }
}

>>>>>>> 9a1f6364
impl<'a, 'py> pyo3::conversion::FromPyObject<'py> for EadItems {
    fn extract_bound(ob: &Bound<'py, PyAny>) -> PyResult<Self> {
        let mut items = EadItems::new();
        if ob.is_none() {
            return Ok(items);
        };
        let value: &Bound<'py, pyo3::types::PySequence> = ob.downcast()?;
        for item in value.try_iter()? {
            items
                .try_push(item?.extract()?)
                .map_err(|err| PyValueError::new_err(format!("ead already full: {:?}", err)))?;
        }
        Ok(items)
    }
}

impl<'py> pyo3::conversion::IntoPyObject<'py> for EadItems {
    type Target = pyo3::types::PyList;
    type Output = Bound<'py, Self::Target>;
    type Error = PyErr;

    fn into_pyobject(self, py: Python<'py>) -> Result<Self::Output, Self::Error> {
        let list = pyo3::types::PyList::new(py, core::iter::empty::<PyObject>())?;
        // Can't pass it into new as it doesn't have an ExactSizeItertor -- FIXME: should we
        // implement and use that?
        for item in self.iter() {
            list.append(item.clone())?;
        }
        Ok(list.into())
    }
}

// FIXME: adjust for new Credential struct
#[pymethods]
impl Credential {
    /// Construct a new Credential
    ///
    /// This has two variations:
    /// * Pass only the value. Lakers will try to parse the value as a CCS, and populate all fields
    ///   (value, public_key, kid) from that.
    /// * Pass all components. Lakers will not attempt to parse the value. This is primarily
    ///   useful when the credential is not a CCS but eg. a CBOR Web Token (CWT) which the
    ///   application can decrypt based on its association with an ACE Authorization Server (AS),
    ///   or of which it knows the corresponding details from when it requested that token.
    ///
    /// Note that other forms of a Credential can be around (eg. only carrying a kid). Those can
    /// not directly be constructed, but may be produced by Lakers when parsing a message that
    /// contains a credential by reference.
    #[new]
    #[pyo3(signature = (value, *, kid = None, public_key = None))]
    fn new_py(value: Vec<u8>, kid: Option<Vec<u8>>, public_key: Option<Vec<u8>>) -> PyResult<Self> {
        match (kid, public_key) {
            (None, None) => Ok(Self::parse_ccs(&value)?),
            (Some(kid), Some(public_key)) => {
                let public_key = public_key
                    .try_into()
                    .map_err(|_| PyTypeError::new_err("Public key length mismatch"))?;
                Ok(
                    Self::new_ccs(BufferCred::new_from_slice(&value)?, public_key)
                        .with_kid(BufferKid::new_from_slice(&kid)?),
                )
            }
            _ => Err(PyTypeError::new_err(
                "To bypass credential parsing, all optional arguments must be given.",
            )),
        }
    }

    fn __repr__(&self) -> String {
        format!(
            "Credential(bytes.fromhex('{}'), public_key=bytes.fromhex('{}'), kid={:?})",
            hex::encode(self.bytes.as_slice()),
            hex::encode(self.public_key().unwrap().as_slice()),
            self.kid.as_ref().unwrap(),
        )
    }

    fn value<'a>(&self, py: Python<'a>) -> Bound<'a, PyBytes> {
        PyBytes::new(py, self.bytes.as_slice())
    }

    #[pyo3(name = "public_key")]
    fn py_public_key<'a>(&self, py: Python<'a>) -> Bound<'a, PyBytes> {
        PyBytes::new(py, &self.public_key().unwrap())
    }

    fn kid<'a>(&self, py: Python<'a>) -> Bound<'a, PyBytes> {
        PyBytes::new(py, self.kid.as_ref().unwrap().as_slice())
    }
}<|MERGE_RESOLUTION|>--- conflicted
+++ resolved
@@ -34,33 +34,6 @@
     }
 }
 
-<<<<<<< HEAD
-=======
-#[pymethods]
-impl EADItem {
-    #[new]
-    fn new_py(label: u16, is_critical: bool, value: Vec<u8>) -> Self {
-        Self {
-            label,
-            is_critical,
-            value: Some(EdhocMessageBuffer::new_from_slice(value.as_slice()).unwrap()),
-        }
-    }
-
-    fn value<'a>(&self, py: Python<'a>) -> Option<Bound<'a, PyBytes>> {
-        self.value.as_ref().map(|v| PyBytes::new(py, v.as_slice()))
-    }
-
-    fn label(&self) -> u16 {
-        self.label
-    }
-
-    fn is_critical(&self) -> bool {
-        self.is_critical
-    }
-}
-
->>>>>>> 9a1f6364
 impl<'a, 'py> pyo3::conversion::FromPyObject<'py> for EadItems {
     fn extract_bound(ob: &Bound<'py, PyAny>) -> PyResult<Self> {
         let mut items = EadItems::new();
