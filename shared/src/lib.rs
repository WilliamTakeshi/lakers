//! Common data structures used by [lakers] and its dependent crates
//!
//! This crate is separate from lakers to avoid circular dependencies that would otherwise arise
//! from the pattern in which [lakers-ead] combined the main crate with variations of the
//! protocol's EAD handling. As its types will then likely move over into the main lakers crate, it
//! is recommended to use them through the public re-export there wherever possible.
//!
//! [lakers]: https://docs.rs/lakers/
//! [lakers-ead]: https://docs.rs/lakers-ead/latest/lakers_ead/
// NOTE: if there is no python-bindings feature, which will be the case for embedded builds,
//       then the crate will be no_std
#![cfg_attr(not(feature = "python-bindings"), no_std)]

pub use cbor_decoder::*;
pub use edhoc_parser::*;
pub use helpers::*;

use core::num::NonZeroI16;
use defmt_or_log::trace;

mod crypto;
pub use crypto::*;

mod cred;
pub use cred::*;

mod buffer;
pub use buffer::*;

#[cfg(feature = "python-bindings")]
use pyo3::prelude::*;
#[cfg(feature = "python-bindings")]
mod python_bindings;

// When changing this, beware that it is re-implemented in cbindgen.toml
pub const MAX_MESSAGE_SIZE_LEN: usize = if cfg!(feature = "max_message_size_len_1024") {
    1024
} else if cfg!(feature = "max_message_size_len_512") {
    512
} else if cfg!(feature = "max_message_size_len_448") {
    448
} else if cfg!(feature = "max_message_size_len_384") {
    384
} else if cfg!(feature = "max_message_size_len_320") {
    320
} else if cfg!(feature = "max_message_size_len_256") {
    256
} else {
    // need 128 to handle EAD fields, and 192 for the EAD_1 voucher
    128 + 64
};

pub const ID_CRED_LEN: usize = 4;
pub const SUITES_LEN: usize = 9;
pub const SUPPORTED_SUITES_LEN: usize = 1;
pub const EDHOC_METHOD: u8 = 3u8; // stat-stat is the only supported method
pub const P256_ELEM_LEN: usize = 32;
pub const SHA256_DIGEST_LEN: usize = 32;
pub const AES_CCM_KEY_LEN: usize = 16;
pub const AES_CCM_IV_LEN: usize = 13;
pub const AES_CCM_TAG_LEN: usize = 8;
pub const MAC_LENGTH: usize = 8; // used for EAD Zeroconf
pub const MAC_LENGTH_2: usize = MAC_LENGTH;
pub const MAC_LENGTH_3: usize = MAC_LENGTH_2;
pub const ENCODED_VOUCHER_LEN: usize = 1 + MAC_LENGTH; // 1 byte for the length of the bstr-encoded voucher
pub const MAX_EAD_ITEMS: usize = 4;

// maximum supported length of connection identifier for R
//
// When changing this, beware that it is re-implemented in cbindgen.toml
pub const MAX_KDF_CONTEXT_LEN: usize = if cfg!(feature = "max_kdf_content_len_1024") {
    1024
} else if cfg!(feature = "max_kdf_content_len_512") {
    512
} else if cfg!(feature = "max_kdf_content_len_448") {
    448
} else if cfg!(feature = "max_kdf_content_len_384") {
    384
} else if cfg!(feature = "max_kdf_content_len_320") {
    320
} else {
    256
};
pub const MAX_KDF_LABEL_LEN: usize = 15; // for "KEYSTREAM_2"

// When changing this, beware that it is re-implemented in cbindgen.toml
pub const MAX_BUFFER_LEN: usize = if cfg!(feature = "max_buffer_len_1024") {
    1024
} else if cfg!(feature = "max_buffer_len_512") {
    512
} else if cfg!(feature = "max_buffer_len_448") {
    448
} else if cfg!(feature = "max_buffer_len_384") {
    384
} else {
    256 + 64
};
pub const CBOR_BYTE_STRING: u8 = 0x58u8;
pub const CBOR_TEXT_STRING: u8 = 0x78u8;
pub const CBOR_UINT_1BYTE: u8 = 0x18u8;
pub const CBOR_NEG_INT_1BYTE_START: u8 = 0x20u8;
pub const CBOR_NEG_INT_1BYTE_END: u8 = 0x37u8;
pub const CBOR_UINT_1BYTE_START: u8 = 0x0u8;
pub const CBOR_UINT_1BYTE_END: u8 = 0x17u8;
pub const CBOR_MAJOR_TEXT_STRING: u8 = 0x60u8;
pub const CBOR_MAJOR_BYTE_STRING: u8 = 0x40u8;
pub const CBOR_MAJOR_BYTE_STRING_MAX: u8 = 0x57u8;
pub const CBOR_MAJOR_ARRAY: u8 = 0x80u8;
pub const CBOR_MAJOR_ARRAY_MAX: u8 = 0x97u8;
pub const CBOR_MAJOR_MAP: u8 = 0xA0;
pub const MAX_INFO_LEN: usize = 2 + SHA256_DIGEST_LEN + // 32-byte digest as bstr
				            1 + MAX_KDF_LABEL_LEN +     // label <24 bytes as tstr
						    1 + MAX_KDF_CONTEXT_LEN +   // context <24 bytes as bstr
						    1; // length as u8

pub const KCCS_LABEL: u8 = 14;
#[deprecated(note = "Typo for KCCS_LABEL")]
pub const KCSS_LABEL: u8 = KCCS_LABEL;
pub const KID_LABEL: u8 = 4;

pub const ENC_STRUCTURE_LEN: usize = 8 + 5 + SHA256_DIGEST_LEN; // 8 for ENCRYPT0

pub const MAX_EAD_LEN: usize = if cfg!(feature = "max_ead_len_1024") {
    1024
} else if cfg!(feature = "max_ead_len_768") {
    768
} else if cfg!(feature = "max_ead_len_512") {
    512
} else if cfg!(feature = "max_ead_len_384") {
    384
} else if cfg!(feature = "max_ead_len_256") {
    256
} else if cfg!(feature = "max_ead_len_192") {
    192
} else if cfg!(feature = "max_ead_len_128") {
    128
} else {
    64
};

/// Maximum length of a [`ConnId`] (`C_x`).
///
/// This length includes the leading CBOR encoding byte(s).
// Note that when implementing larger sizes than 24, the encoding will need to use actual CBOR
// rather than masking a known short length into a byte.
//
// When changing this, beware that it is re-implemented in cbindgen.toml
const MAX_CONNID_ENCODED_LEN: usize = if cfg!(feature = "max_connid_encoded_len_24") {
    24
} else {
    8
};

pub type BytesSuites = [u8; SUITES_LEN];
pub type BytesSupportedSuites = [u8; SUPPORTED_SUITES_LEN];
pub const EDHOC_SUITES: BytesSuites = [0, 1, 2, 3, 4, 5, 6, 24, 25]; // all but private cipher suites
pub const EDHOC_SUPPORTED_SUITES: BytesSupportedSuites = [0x2u8];

pub type BytesEad2 = [u8; 0];
pub type BytesIdCred = [u8; ID_CRED_LEN];
pub type Bytes8 = [u8; 8];
pub type BytesCcmKeyLen = [u8; AES_CCM_KEY_LEN];
pub type BytesCcmIvLen = [u8; AES_CCM_IV_LEN];
pub type BufferPlaintext2 = EdhocMessageBuffer;
pub type BufferPlaintext3 = EdhocMessageBuffer;
pub type BufferPlaintext4 = EdhocMessageBuffer;
pub type BytesMac2 = [u8; MAC_LENGTH_2];
pub type BytesMac3 = [u8; MAC_LENGTH_3];
pub type BufferMessage1 = EdhocMessageBuffer;
pub type BufferMessage3 = EdhocMessageBuffer;
pub type BufferMessage4 = EdhocMessageBuffer;
pub type BufferCiphertext2 = EdhocMessageBuffer;
pub type BufferCiphertext3 = EdhocMessageBuffer;
pub type BufferCiphertext4 = EdhocMessageBuffer;
pub type BytesHashLen = [u8; SHA256_DIGEST_LEN];
pub type BytesP256ElemLen = [u8; P256_ELEM_LEN];
pub type BufferMessage2 = EdhocMessageBuffer;
pub type BytesMaxBuffer = [u8; MAX_BUFFER_LEN];
pub type BytesMaxContextBuffer = [u8; MAX_KDF_CONTEXT_LEN];
pub type BytesMaxInfoBuffer = [u8; MAX_INFO_LEN];
pub type BytesMaxLabelBuffeer = [u8; MAX_KDF_LABEL_LEN];
pub type BytesEncStructureLen = [u8; ENC_STRUCTURE_LEN];

pub type BytesMac = [u8; MAC_LENGTH];
pub type BytesEncodedVoucher = [u8; ENCODED_VOUCHER_LEN];
pub type EADBuffer = EdhocBuffer<MAX_EAD_LEN>;

/// Value of C_R or C_I, as chosen by ourself or the peer.
///
/// Semantically, this is a byte string of some length.
///
/// Its legal values are constrained to only contain a single CBOR item that is either a byte
/// string or a number in -24..=23, all in preferred encoding.
#[derive(Debug, PartialEq, Eq, Copy, Clone)]
pub struct ConnId([u8; MAX_CONNID_ENCODED_LEN]);

/// Classifier for the content of [`ConnId`]; used internally in its implementation.
enum ConnIdType {
    /// The ID contains a single positive or negative number, expressed in its first byte.
    SingleByte,
    /// The ID contains a byte string, and the first byte of the ID indicates its length.
    ///
    /// It is expected that if longer connection IDs than 1+0+n are ever supported, this will be
    /// renamed to ByteString10n, and longer variants get their own class.
    ByteString(u8),
}

impl ConnIdType {
    const _IMPL_CONSTRAINTS: () = assert!(
        MAX_CONNID_ENCODED_LEN <= 1 + 23,
        "Longer connection IDs require more elaborate decoding here"
    );

    /// Returns a classifier based on an initial byte.
    ///
    /// Its signature will need to change if ever connection IDs longer than 1+0+n are supported.
    fn classify(byte: u8) -> Option<Self> {
        if byte >> 5 <= 1 && byte & 0x1f < 24 {
            return Some(ConnIdType::SingleByte);
        } else if byte >> 5 == 2 && byte & 0x1f < 24 {
            return Some(ConnIdType::ByteString(byte & 0x1f));
        }
        None
    }

    /// Returns the number of bytes in the [`ConnId`]'s buffer.
    fn length(&self) -> usize {
        match self {
            ConnIdType::SingleByte => 1,
            ConnIdType::ByteString(n) => (1 + n).into(),
        }
    }
}

impl ConnId {
    /// Construct a ConnId from the result of [`cbor_decoder::int_raw`], which is a
    /// byte that represents a single positive or negative CBOR integer encoded in the 5 bits minor
    /// type.
    ///
    /// Evolving from u8-only values, this could later interact with the decoder directly.
    #[deprecated(
        note = "This API is only capable of generating a limited sub-set of the supported identifiers."
    )]
    pub const fn from_int_raw(raw: u8) -> Self {
        debug_assert!(raw >> 5 <= 1, "Major type is not an integer");
        debug_assert!(raw & 0x1f < 24, "Value is not immediate");
        // We might allow '' (the empty bytes tring, byte 40) as well, but the again, this API is
        // already deprecated.
        let mut s = [0; MAX_CONNID_ENCODED_LEN];
        s[0] = raw;
        Self(s)
    }

    /// The connection ID classification of this connection ID
    ///
    /// Due to the invariants of this type, this classification infallible.
    fn classify(&self) -> ConnIdType {
        let Some(t) = ConnIdType::classify(self.0[0]) else {
            unreachable!("Type invariant requires valid classification")
        };
        t
    }

    /// Read a connection identifier from a given decoder.
    ///
    /// It is an error for the decoder to read anything but a small integer or a byte string, to
    /// exceed the maximum allowed ConnId length, or to contain a byte string that should have been
    /// encoded as a small integer.
    pub fn from_decoder(decoder: &mut CBORDecoder<'_>) -> Result<Self, CBORError> {
        let mut s = [0; MAX_CONNID_ENCODED_LEN];
        let len = ConnIdType::classify(decoder.current()?)
            .ok_or(CBORError::DecodingError)?
            .length();
        s[..len].copy_from_slice(decoder.read_slice(len)?);
        Ok(Self(s))
    }

    /// The bytes that form the identifier (an arbitrary byte string)
    pub fn as_slice(&self) -> &[u8] {
        match self.classify() {
            ConnIdType::SingleByte => &self.0[..1],
            ConnIdType::ByteString(n) => &self.0[1..1 + usize::from(n)],
        }
    }

    /// The CBOR encoding of the identifier.
    ///
    /// For the 48 compact connection identifiers -24..=23, this is identical to the slice
    /// representation:
    ///
    /// ```
    /// # use lakers_shared::ConnId;
    /// let c_i = ConnId::from_slice(&[0x04]).unwrap();
    /// assert_eq!(c_i.as_cbor(), &[0x04]);
    /// ```
    ///
    /// For other IDs, this contains an extra byte header:
    ///
    /// ```
    /// # use lakers_shared::ConnId;
    /// let c_i = ConnId::from_slice(&[0xff]).unwrap();
    /// assert_eq!(c_i.as_cbor(), &[0x41, 0xff]);
    /// ```
    pub fn as_cbor(&self) -> &[u8] {
        &self.0[..self.classify().length()]
    }

    /// Try to construct a [`ConnId`] from a slice that represents its string value.
    ///
    /// This is the inverse of [Self::as_slice], and returns None if the identifier is too long
    /// (or, if only the compact 48 values are supported, outside of that range).
    ///
    /// ```
    /// # use lakers_shared::ConnId;
    /// let c_i = &[0x04];
    /// let c_i = ConnId::from_slice(c_i).unwrap();
    /// assert!(c_i.as_slice() == &[0x04]);
    ///
    /// let c_i = ConnId::from_slice(&[0x12, 0x34]).unwrap();
    /// assert!(c_i.as_slice() == &[0x12, 0x34]);
    /// ```
    pub fn from_slice(input: &[u8]) -> Option<Self> {
        if input.len() > MAX_CONNID_ENCODED_LEN - 1 {
            None
        } else {
            let mut s = [0; MAX_CONNID_ENCODED_LEN];
            if input.len() == 1
                && matches!(ConnIdType::classify(input[0]), Some(ConnIdType::SingleByte))
            {
                s[0] = input[0];
            } else {
                s[0] = input.len() as u8 | 0x40;
                s[1..1 + input.len()].copy_from_slice(input);
            }
            Some(Self(s))
        }
    }
}

#[derive(PartialEq, Debug)]
pub enum EDHOCMethod {
    StatStat = 3,
    // add others, such as:
    // PSK1 = ?,
    // PSK2 = ?,
}

impl From<EDHOCMethod> for u8 {
    fn from(method: EDHOCMethod) -> u8 {
        method as u8
    }
}

#[derive(PartialEq, Debug)]
pub enum EDHOCSuite {
    CipherSuite2 = 2,
    // add others, such as:
    // CiherSuite3 = 3,
}

impl From<EDHOCSuite> for u8 {
    fn from(suite: EDHOCSuite) -> u8 {
        suite as u8
    }
}

#[derive(PartialEq, Debug)]
#[non_exhaustive]
pub enum EDHOCError {
    /// In an exchange, a credential was set as "expected", but the credential configured by the
    /// peer did not match what was presented. This is more an application internal than an EDHOC
    /// error: When the application sets the expected credential, that process should be informed
    /// by the known details.
    UnexpectedCredential,
    MissingIdentity,
    IdentityAlreadySet,
    MacVerificationFailed,
    UnsupportedMethod,
    UnsupportedCipherSuite,
    ParsingError,
    EncodingError,
    CredentialTooLongError,
    EadLabelTooLongError,
    EadTooLongError,
    /// An EAD was received that was either not known (and critical), or not understood, or
    /// otherwise erroneous.
    EADUnprocessable,
    /// The credential or EADs could be processed (possibly by a third party), but the decision
    /// based on that was to not to continue the EDHOC session.
    ///
    /// See also
    /// <https://datatracker.ietf.org/doc/html/draft-ietf-lake-authz#name-edhoc-error-access-denied>
    AccessDenied,
}

impl EDHOCError {
    /// The ERR_CODE corresponding to the error
    ///
    /// Errors that refer to internal limitations (such as EadTooLongError) are treated the same
    /// way as parsing errors, and return an unspecified error: Those are equivalent to limitations
    /// of the parser, and a constrained system can not be expected to differentiate between "the
    /// standard allows this but my number space is too small" and "this violates the standard".
    ///
    /// If an EDHOCError is returned through EDHOC, it will use this in its EDHOC error message.
    ///
    /// Note that this on its own is insufficient to create an error message: Additional ERR_INFO
    /// is needed, which may or may not be available with the EDHOCError alone.
    ///
    /// TODO: Evolve the EDHOCError type such that all information needed is available.
    pub fn err_code(&self) -> ErrCode {
        use EDHOCError::*;
        match self {
            UnexpectedCredential => ErrCode::UNSPECIFIED,
            MissingIdentity => ErrCode::UNSPECIFIED,
            IdentityAlreadySet => ErrCode::UNSPECIFIED,
            MacVerificationFailed => ErrCode::UNSPECIFIED,
            UnsupportedMethod => ErrCode::UNSPECIFIED,
            UnsupportedCipherSuite => ErrCode::WRONG_SELECTED_CIPHER_SUITE,
            ParsingError => ErrCode::UNSPECIFIED,
            EncodingError => ErrCode::UNSPECIFIED,
            CredentialTooLongError => ErrCode::UNSPECIFIED,
            EadLabelTooLongError => ErrCode::UNSPECIFIED,
            EadTooLongError => ErrCode::UNSPECIFIED,
            EADUnprocessable => ErrCode::UNSPECIFIED,
            AccessDenied => ErrCode::ACCESS_DENIED,
        }
    }
}

/// Representation of an EDHOC ERR_CODE
#[repr(C)]
pub struct ErrCode(pub NonZeroI16);

impl ErrCode {
    // The way these are initialized will be simplified once const_option is stable

    pub const UNSPECIFIED: Self = ErrCode(match NonZeroI16::new(1) {
        Some(v) => v,
        _ => unreachable!(),
    });
    pub const WRONG_SELECTED_CIPHER_SUITE: Self = ErrCode(match NonZeroI16::new(2) {
        Some(v) => v,
        _ => unreachable!(),
    });
    pub const UNKNOWN_CREDENTIAL: Self = ErrCode(match NonZeroI16::new(3) {
        Some(v) => v,
        _ => unreachable!(),
    });
    // Code requested in https://datatracker.ietf.org/doc/html/draft-ietf-lake-authz
    pub const ACCESS_DENIED: Self = ErrCode(match NonZeroI16::new(3333) {
        Some(v) => v,
        _ => unreachable!(),
    });
}

#[derive(Debug)]
#[repr(C)]
pub struct InitiatorStart {
    pub suites_i: EdhocBuffer<MAX_SUITES_LEN>,
    pub method: u8,
    pub x: BytesP256ElemLen,   // ephemeral private key of myself
    pub g_x: BytesP256ElemLen, // ephemeral public key of myself
}

#[derive(Debug)]
pub struct ResponderStart {
    pub method: u8,
    pub y: BytesP256ElemLen,   // ephemeral private key of myself
    pub g_y: BytesP256ElemLen, // ephemeral public key of myself
}

#[derive(Debug)]
pub struct ProcessingM1 {
    pub y: BytesP256ElemLen,
    pub g_y: BytesP256ElemLen,
    pub c_i: ConnId,
    pub g_x: BytesP256ElemLen, // ephemeral public key of the initiator
    pub h_message_1: BytesHashLen,
}

#[derive(Clone, Debug)]
#[repr(C)]
pub struct WaitM2 {
    pub x: BytesP256ElemLen, // ephemeral private key of the initiator
    pub h_message_1: BytesHashLen,
}

#[derive(Debug)]
pub struct WaitM3 {
    pub y: BytesP256ElemLen, // ephemeral private key of the responder
    pub prk_3e2m: BytesHashLen,
    pub th_3: BytesHashLen,
}

#[derive(Debug)]
#[repr(C)]
pub struct ProcessingM2 {
    pub mac_2: BytesMac2,
    pub prk_2e: BytesHashLen,
    pub th_2: BytesHashLen,
    pub x: BytesP256ElemLen,
    pub g_y: BytesP256ElemLen,
    pub plaintext_2: BufferPlaintext2,
    pub c_r: ConnId,
    pub id_cred_r: IdCred,
    pub ead_2: [EADItem; MAX_EAD_ITEMS],
}

#[derive(Debug)]
#[repr(C)]
pub struct ProcessedM2 {
    pub prk_3e2m: BytesHashLen,
    pub prk_4e3m: BytesHashLen,
    pub th_3: BytesHashLen,
}

#[derive(Debug)]
pub struct ProcessingM3 {
    pub mac_3: BytesMac3,
    pub y: BytesP256ElemLen, // ephemeral private key of the responder
    pub prk_3e2m: BytesHashLen,
    pub th_3: BytesHashLen,
    pub id_cred_i: IdCred,
<<<<<<< HEAD
    pub plaintext_3: EdhocMessageBuffer,
    pub ead_3: [EADItem; MAX_EAD_ITEMS],
=======
    pub plaintext_3: BufferPlaintext3,
    pub ead_3: Option<EADItem>,
>>>>>>> be778637
}

#[derive(Debug)]
pub struct PreparingM3 {
    pub prk_3e2m: BytesHashLen,
    pub prk_4e3m: BytesHashLen,
    pub th_3: BytesHashLen,
    pub mac_3: BytesMac3,
}

#[derive(Debug)]
pub struct ProcessedM3 {
    pub prk_4e3m: BytesHashLen,
    pub th_4: BytesHashLen,
    pub prk_out: BytesHashLen,
    pub prk_exporter: BytesHashLen,
}

#[derive(Debug)]
#[repr(C)]
pub struct WaitM4 {
    pub prk_4e3m: BytesHashLen,
    pub th_4: BytesHashLen,
    pub prk_out: BytesHashLen,
    pub prk_exporter: BytesHashLen,
}

#[derive(Debug)]
#[repr(C)]
pub struct Completed {
    pub prk_out: BytesHashLen,
    pub prk_exporter: BytesHashLen,
}

/// An enum describing options how to send credentials.
#[cfg_attr(feature = "python-bindings", pyclass(eq, eq_int))]
#[derive(Copy, Clone, Debug, PartialEq)]
#[repr(C)]
pub enum CredentialTransfer {
    /// This sends a short reference (key ID) of the credential.
    ///
    /// In order to complete the protocol, the peer needs to either know the full credential, or
    /// load it from an external source, or extract it from (possibly protected) EAD data such as
    /// a CWT.
    ByReference,
    /// This sends a credential by value.
    ///
    /// The peer can complete the protocol without additional information, although in most cases
    /// the peer will still need to inspect the value.
    ByValue,
}

#[deprecated]
pub type MessageBufferError = buffer::EdhocBufferError;

/// An [`EdhocBuffer`] used for messages.
pub type EdhocMessageBuffer = EdhocBuffer<MAX_MESSAGE_SIZE_LEN>;

/// An owned EAD item.
#[cfg_attr(feature = "python-bindings", pyclass)]
#[derive(Clone, Default, Debug)]
pub struct EADItem {
    /// EAD label of the item
    ///
    /// # Caveats
    ///
    /// Currently, only values up to 23 are supported.
    pub label: u16,
    pub is_critical: bool,
    pub value: Option<EADBuffer>,
}

impl EADItem {
    pub fn new() -> Self {
        EADItem {
            label: 0,
            is_critical: false,
            value: None,
        }
    }

    pub fn new_array() -> [EADItem; MAX_EAD_ITEMS] {
        core::array::from_fn(|_| EADItem::new())
    }
}

mod helpers {
    use super::*;

    pub fn encode_info(label: u8, context: &[u8], length: usize) -> (BytesMaxInfoBuffer, usize) {
        let mut info: BytesMaxInfoBuffer = [0x00; MAX_INFO_LEN];

        // construct info with inline cbor encoding
        info[0] = label;
        let mut info_len = if context.len() < 24 {
            info[1] = context.len() as u8 | CBOR_MAJOR_BYTE_STRING;
            info[2..2 + context.len()].copy_from_slice(context);
            2 + context.len()
        } else {
            info[1] = CBOR_BYTE_STRING;
            info[2] = context.len() as u8;
            info[3..3 + context.len()].copy_from_slice(context);
            3 + context.len()
        };

        info_len = if length < 24 {
            info[info_len] = length as u8;
            info_len + 1
        } else {
            info[info_len] = CBOR_UINT_1BYTE;
            info[info_len + 1] = length as u8;
            info_len + 2
        };

        (info, info_len)
    }
}

// TODO: move to own file (or even to the main crate, once EAD is extracted as an external dependency)
mod edhoc_parser {
    use super::*;

    pub fn parse_eads(buffer: &[u8]) -> Result<[EADItem; MAX_EAD_ITEMS], EDHOCError> {
        let mut count = 0;
        let mut cursor = 0;
        let mut eads = EADItem::new_array();

        for _ in 0..MAX_EAD_ITEMS {
            if !buffer[cursor..].is_empty() {
                let (item, consumed) = parse_single_ead(&buffer[cursor..])?;
                eads[count] = item;
                count += 1;
                cursor += consumed;
            }
        }

        Ok(eads)
    }

    fn parse_single_ead(input: &[u8]) -> Result<(EADItem, usize), EDHOCError> {
        let mut offset = 0;

        let &label = input.get(offset).ok_or(EDHOCError::ParsingError)?;
        offset += 1;

        let (label, is_critical) = if CBORDecoder::is_u8(label) {
            // CBOR unsigned integer (0..=23)
            (label, false)
        } else if CBORDecoder::is_i8(label) {
            // CBOR negative integer (-1..=-24)
            (label - (CBOR_NEG_INT_1BYTE_START - 1), true)
        } else {
            return Err(EDHOCError::ParsingError);
        };

        let ead_value = if let Some(&bstr_head) = input.get(offset) {
            if (bstr_head & 0xe0) == 0x40 {
                let additional_info = bstr_head & 0x1f;
                offset += 1;

                // Decode the length based on additional_info
                let len = match additional_info {
                    0..=23 => additional_info as usize,
                    24 => {
                        let len_byte = *input.get(offset).ok_or(EDHOCError::ParsingError)? as usize;
                        offset += 1;
                        len_byte
                    }
                    25 => {
                        let len_bytes = input
                            .get(offset..offset + 2)
                            .ok_or(EDHOCError::ParsingError)?;
                        offset += 2;
                        u16::from_be_bytes(len_bytes.try_into().unwrap()) as usize
                    }
                    26 => {
                        let len_bytes = input
                            .get(offset..offset + 4)
                            .ok_or(EDHOCError::ParsingError)?;
                        offset += 4;
                        u32::from_be_bytes(len_bytes.try_into().unwrap()) as usize
                    }
                    27 => {
                        let len_bytes = input
                            .get(offset..offset + 8)
                            .ok_or(EDHOCError::ParsingError)?;
                        offset += 8;
                        let len_u64 = u64::from_be_bytes(len_bytes.try_into().unwrap());
                        if len_u64 > usize::MAX as u64 {
                            return Err(EDHOCError::ParsingError);
                        }
                        len_u64 as usize
                    }
                    _ => return Err(EDHOCError::ParsingError),
                };

                let bstr_bytes = input.get(1..offset + len).ok_or(EDHOCError::ParsingError)?;

                let mut buf = EdhocBuffer::new();
                buf.fill_with_slice(bstr_bytes)
                    .map_err(|_| EDHOCError::ParsingError)?;
                buf.len = offset + len - 1;
                offset += len;

                Some(buf)
            } else {
                None
            }
        } else {
            None
        };

        let item = EADItem {
            label: label.into(),
            is_critical,
            value: ead_value,
        };

        Ok((item, offset))
    }

    #[deprecated(
        note = "This API is only capable of parsing a single EAD, use parse_eads instead."
    )]
    pub fn parse_ead(buffer: &[u8]) -> Result<Option<EADItem>, EDHOCError> {
        trace!("Enter parse_ead");
        // assuming label is a single byte integer (negative or positive)
        if let Some((&label, tail)) = buffer.split_first() {
            let label_res = if CBORDecoder::is_u8(label) {
                // CBOR unsigned integer (0..=23)
                Ok((label, false))
            } else if CBORDecoder::is_i8(label) {
                // CBOR negative integer (-1..=-24)
                Ok((label - (CBOR_NEG_INT_1BYTE_START - 1), true))
            } else {
                Err(EDHOCError::ParsingError)
            };

            if let Ok((label, is_critical)) = label_res {
                let ead_value = if tail.len() > 0 {
                    // EAD value is present
                    let mut buffer = EdhocBuffer::new();
                    buffer.fill_with_slice(tail).unwrap(); // TODO(hax): this *should* not panic due to the buffer sizes passed from upstream functions. can we prove it with hax?
                    Some(buffer)
                } else {
                    None
                };
                let ead_item = Some(EADItem {
                    label: label.into(),
                    is_critical,
                    value: ead_value,
                });
                Ok(ead_item)
            } else {
                Err(EDHOCError::ParsingError)
            }
        } else {
            Err(EDHOCError::ParsingError)
        }
    }

    pub fn parse_suites_i(
        mut decoder: CBORDecoder,
    ) -> Result<(EdhocBuffer<MAX_SUITES_LEN>, CBORDecoder), EDHOCError> {
        trace!("Enter parse_suites_i");
        let mut suites_i: EdhocBuffer<MAX_SUITES_LEN> = Default::default();
        if let Ok(curr) = decoder.current() {
            if CBOR_UINT_1BYTE_START == CBORDecoder::type_of(curr) {
                let Ok(_) = suites_i.push(decoder.u8()?) else {
                    return Err(EDHOCError::ParsingError);
                };
                Ok((suites_i, decoder))
            } else if CBOR_MAJOR_ARRAY == CBORDecoder::type_of(curr)
                && CBORDecoder::info_of(curr) >= 2
            {
                // NOTE: arrays must be at least 2 items long, otherwise the compact encoding (int) must be used
                let received_suites_i_len = decoder.array()?;
                let write_range = suites_i
                    .extend_reserve(received_suites_i_len)
                    .or(Err(EDHOCError::ParsingError))?;
                #[allow(deprecated)] // reason = "hax complains about mutable references in loops"
                for i in write_range {
                    suites_i.content[i] = decoder.u8()?;
                }
                Ok((suites_i, decoder))
            } else {
                Err(EDHOCError::ParsingError)
            }
        } else {
            Err(EDHOCError::ParsingError)
        }
    }

    pub fn parse_message_1(
        rcvd_message_1: &BufferMessage1,
    ) -> Result<
        (
            u8,
            EdhocBuffer<MAX_SUITES_LEN>,
            BytesP256ElemLen,
            ConnId,
            [EADItem; MAX_EAD_ITEMS],
        ),
        EDHOCError,
    > {
        trace!("Enter parse_message_1");
        let mut decoder = CBORDecoder::new(rcvd_message_1.as_slice());
        let method = decoder.u8()?;

        if let Ok((suites_i, mut decoder)) = parse_suites_i(decoder) {
            let mut g_x: BytesP256ElemLen = [0x00; P256_ELEM_LEN];
            g_x.copy_from_slice(decoder.bytes_sized(P256_ELEM_LEN)?);

            // consume c_i encoded as single-byte int (we still do not support bstr encoding)
            let c_i = ConnId::from_decoder(&mut decoder)?;

<<<<<<< HEAD
            // if there is still more to parse, the rest will be the EADs
            if rcvd_message_1.len > decoder.position() {
                let ead_res = parse_eads(decoder.remaining_buffer()?);
                if let Ok(ead_buffer) = ead_res {
                    Ok((method, suites_i, g_x, c_i, ead_buffer))
=======
            // if there is still more to parse, the rest will be the EAD_1
            if rcvd_message_1.len() > decoder.position() {
                // NOTE: since the current implementation only supports one EAD handler,
                // we assume only one EAD item
                let ead_res = parse_ead(decoder.remaining_buffer()?);
                if let Ok(ead_1) = ead_res {
                    Ok((method, suites_i, g_x, c_i, ead_1))
>>>>>>> be778637
                } else {
                    Err(ead_res.unwrap_err())
                }
            } else if decoder.finished() {
                Ok((method, suites_i, g_x, c_i, EADItem::new_array()))
            } else {
                Err(EDHOCError::ParsingError)
            }
        } else {
            Err(EDHOCError::ParsingError)
        }
    }

    pub fn parse_message_2(
        rcvd_message_2: &BufferMessage2,
    ) -> Result<(BytesP256ElemLen, BufferCiphertext2), EDHOCError> {
        trace!("Enter parse_message_2");
        // FIXME decode negative integers as well
        let mut ciphertext_2: BufferCiphertext2 = BufferCiphertext2::new();

        let mut decoder = CBORDecoder::new(rcvd_message_2.as_slice());

        // message_2 consists of 1 bstr element; this element in turn contains the concatenation of g_y and ciphertext_2
        let decoded = decoder.bytes()?;
        if decoder.finished() {
            if let Some(key) = decoded.get(0..P256_ELEM_LEN) {
                let mut g_y: BytesP256ElemLen = [0x00; P256_ELEM_LEN];
                g_y.copy_from_slice(key);
                if let Some(c2) = decoded.get(P256_ELEM_LEN..) {
                    if ciphertext_2.fill_with_slice(c2).is_ok() {
                        Ok((g_y, ciphertext_2))
                    } else {
                        Err(EDHOCError::ParsingError)
                    }
                } else {
                    Err(EDHOCError::ParsingError)
                }
            } else {
                Err(EDHOCError::ParsingError)
            }
        } else {
            Err(EDHOCError::ParsingError)
        }
    }

    pub fn decode_plaintext_2(
        plaintext_2: &BufferCiphertext2,
    ) -> Result<(ConnId, IdCred, BytesMac2, [EADItem; MAX_EAD_ITEMS]), EDHOCError> {
        trace!("Enter decode_plaintext_2");
        let mut mac_2: BytesMac2 = [0x00; MAC_LENGTH_2];

        let mut decoder = CBORDecoder::new(plaintext_2.as_slice());

        let c_r = ConnId::from_decoder(&mut decoder)?;

        // the id_cred may have been encoded as a single int, a byte string, or a map
        let id_cred_r = IdCred::from_encoded_value(decoder.any_as_encoded()?)?;

        mac_2[..].copy_from_slice(decoder.bytes_sized(MAC_LENGTH_2)?);

<<<<<<< HEAD
        // if there is still more to parse, the rest will be the EADs
        if plaintext_2.len > decoder.position() {
            let ead_res = parse_eads(decoder.remaining_buffer()?);
            if let Ok(ead2_buffer) = ead_res {
                Ok((c_r, id_cred_r, mac_2, ead2_buffer))
=======
        // if there is still more to parse, the rest will be the EAD_2
        if plaintext_2.len() > decoder.position() {
            // assume only one EAD item
            let ead_res = parse_ead(decoder.remaining_buffer()?);
            if let Ok(ead_2) = ead_res {
                Ok((c_r, id_cred_r, mac_2, ead_2))
>>>>>>> be778637
            } else {
                Err(ead_res.unwrap_err())
            }
        } else if decoder.finished() {
            Ok((c_r, id_cred_r, mac_2, EADItem::new_array()))
        } else {
            Err(EDHOCError::ParsingError)
        }
    }

    pub fn decode_plaintext_3(
        plaintext_3: &BufferPlaintext3,
    ) -> Result<(IdCred, BytesMac3, [EADItem; MAX_EAD_ITEMS]), EDHOCError> {
        trace!("Enter decode_plaintext_3");
        let mut mac_3: BytesMac3 = [0x00; MAC_LENGTH_3];

        let mut decoder = CBORDecoder::new(plaintext_3.as_slice());

        // the id_cred may have been encoded as a single int, a byte string, or a map
        let id_cred_i = IdCred::from_encoded_value(decoder.any_as_encoded()?)?;

        mac_3[..].copy_from_slice(decoder.bytes_sized(MAC_LENGTH_3)?);

<<<<<<< HEAD
        // if there is still more to parse, the rest will be the EADs
        if plaintext_3.len > decoder.position() {
            let ead_res = parse_eads(decoder.remaining_buffer()?);
            if let Ok(ead3_buffer) = ead_res {
                Ok((id_cred_i, mac_3, ead3_buffer))
=======
        // if there is still more to parse, the rest will be the EAD_3
        if plaintext_3.len() > decoder.position() {
            // assume only one EAD item
            let ead_res = parse_ead(decoder.remaining_buffer()?);
            if let Ok(ead_3) = ead_res {
                Ok((id_cred_i, mac_3, ead_3))
>>>>>>> be778637
            } else {
                Err(ead_res.unwrap_err())
            }
        } else if decoder.finished() {
            Ok((id_cred_i, mac_3, EADItem::new_array()))
        } else {
            Err(EDHOCError::ParsingError)
        }
    }

    pub fn decode_plaintext_4(
        plaintext_4: &BufferPlaintext4,
    ) -> Result<[EADItem; MAX_EAD_ITEMS], EDHOCError> {
        trace!("Enter decode_plaintext_4");
        let decoder = CBORDecoder::new(plaintext_4.as_slice());

<<<<<<< HEAD
        if plaintext_4.len > decoder.position() {
            let ead_res = parse_eads(decoder.remaining_buffer()?);
            if let Ok(ead_4_buffer) = ead_res {
                Ok(ead_4_buffer)
=======
        if plaintext_4.len() > decoder.position() {
            // assume only one EAD item
            let ead_res = parse_ead(decoder.remaining_buffer()?);
            if let Ok(ead_4) = ead_res {
                Ok(ead_4)
>>>>>>> be778637
            } else {
                Err(ead_res.unwrap_err())
            }
        } else if decoder.finished() {
            Ok(EADItem::new_array())
        } else {
            Err(EDHOCError::ParsingError)
        }
    }
}

mod cbor_decoder {
    /// Decoder inspired by the [minicbor](https://crates.io/crates/minicbor) crate.
    use super::*;

    #[derive(Debug)]
    pub enum CBORError {
        DecodingError,
    }

    impl From<CBORError> for EDHOCError {
        fn from(error: CBORError) -> Self {
            match error {
                CBORError::DecodingError => EDHOCError::ParsingError,
            }
        }
    }

    #[derive(Debug)]
    pub struct CBORDecoder<'a> {
        buf: &'a [u8],
        pos: usize,
    }

    impl<'a> CBORDecoder<'a> {
        pub fn new(bytes: &'a [u8]) -> Self {
            CBORDecoder { buf: bytes, pos: 0 }
        }

        fn read(&mut self) -> Result<u8, CBORError> {
            if let Some(b) = self.buf.get(self.pos) {
                self.pos += 1;
                Ok(*b)
            } else {
                Err(CBORError::DecodingError)
            }
        }

        /// Consume and return *n* bytes starting at the current position.
        pub fn read_slice(&mut self, n: usize) -> Result<&'a [u8], CBORError> {
            if let Some(b) = self
                .pos
                .checked_add(n)
                .and_then(|end| self.buf.get(self.pos..end))
            {
                self.pos += n;
                Ok(b)
            } else {
                Err(CBORError::DecodingError)
            }
        }

        pub fn position(&self) -> usize {
            self.pos
        }

        pub fn finished(&self) -> bool {
            self.pos == self.buf.len()
        }

        pub fn ensure_finished(&self) -> Result<(), CBORError> {
            if self.finished() {
                Ok(())
            } else {
                Err(CBORError::DecodingError)
            }
        }

        pub fn remaining_buffer(&self) -> Result<&[u8], CBORError> {
            if let Some(buffer) = self.buf.get(self.pos..) {
                Ok(buffer)
            } else {
                Err(CBORError::DecodingError)
            }
        }

        /// Get the byte at the current position.
        pub fn current(&self) -> Result<u8, CBORError> {
            if let Some(b) = self.buf.get(self.pos) {
                Ok(*b)
            } else {
                Err(CBORError::DecodingError)
            }
        }

        /// Decode a `u8` value.
        pub fn u8(&mut self) -> Result<u8, CBORError> {
            let n = self.read()?;
            // NOTE: thid could be a `match` with `n @ 0x00..=0x17` clauses but hax doesn't support it
            if (0..=0x17).contains(&n) {
                Ok(n)
            } else if 0x18 == n {
                self.read()
            } else {
                Err(CBORError::DecodingError)
            }
        }

        /// Decode an `i8` value.
        pub fn i8(&mut self) -> Result<i8, CBORError> {
            let n = self.read()?;
            if (0..=0x17).contains(&n) {
                Ok(n as i8)
            } else if (0x20..=0x37).contains(&n) {
                Ok(-1 - (n - 0x20) as i8)
            } else if 0x18 == n {
                Ok(self.read()? as i8)
            } else if 0x38 == n {
                Ok(-1 - (self.read()? - 0x20) as i8)
            } else {
                Err(CBORError::DecodingError)
            }
        }

        /// Get the raw `i8` or `u8` value.
        pub fn int_raw(&mut self) -> Result<u8, CBORError> {
            let n = self.read()?;
            if (0..=0x17).contains(&n) || (0x20..=0x37).contains(&n) {
                Ok(n)
            } else {
                Err(CBORError::DecodingError)
            }
        }

        /// Decode a string slice.
        pub fn str(&mut self) -> Result<&'a [u8], CBORError> {
            let b = self.read()?;
            if CBOR_MAJOR_TEXT_STRING != Self::type_of(b) || Self::info_of(b) == 31 {
                Err(CBORError::DecodingError)
            } else {
                let n = self.as_usize(Self::info_of(b))?;
                self.read_slice(n)
            }
        }

        /// Decode a byte slice.
        pub fn bytes(&mut self) -> Result<&'a [u8], CBORError> {
            let b = self.read()?;
            if CBOR_MAJOR_BYTE_STRING != Self::type_of(b) || Self::info_of(b) == 31 {
                Err(CBORError::DecodingError)
            } else {
                let n = self.as_usize(Self::info_of(b))?;
                self.read_slice(n)
            }
        }

        /// Decode a byte slice of an expected size.
        pub fn bytes_sized(&mut self, expected_size: usize) -> Result<&'a [u8], CBORError> {
            let res = self.bytes()?;
            if res.len() == expected_size {
                Ok(res)
            } else {
                Err(CBORError::DecodingError)
            }
        }

        /// Begin decoding an array.
        pub fn array(&mut self) -> Result<usize, CBORError> {
            let b = self.read()?;
            if CBOR_MAJOR_ARRAY != Self::type_of(b) {
                Err(CBORError::DecodingError)
            } else {
                match Self::info_of(b) {
                    31 => Err(CBORError::DecodingError), // no support for unknown size arrays
                    n => Ok(self.as_usize(n)?),
                }
            }
        }

        /// Begin decoding a map.
        pub fn map(&mut self) -> Result<usize, CBORError> {
            let b = self.read()?;
            if CBOR_MAJOR_MAP != Self::type_of(b) {
                Err(CBORError::DecodingError)
            } else {
                match Self::info_of(b) {
                    n if n < 24 => Ok(self.as_usize(n)?),
                    _ => Err(CBORError::DecodingError), // no support for long or indeterminate size
                }
            }
        }

        /// Decode a `u8` value into usize.
        pub fn as_usize(&mut self, b: u8) -> Result<usize, CBORError> {
            if (0..=0x17).contains(&b) {
                Ok(usize::from(b))
            } else if 0x18 == b {
                self.read().map(usize::from)
            } else {
                Err(CBORError::DecodingError)
            }
        }

        /// Get the major type info of the given byte (highest 3 bits).
        pub fn type_of(b: u8) -> u8 {
            b & 0b111_00000
        }

        /// Get the additionl type info of the given byte (lowest 5 bits).
        pub fn info_of(b: u8) -> u8 {
            b & 0b000_11111
        }

        /// Check for: an unsigned integer encoded as a single byte
        pub fn is_u8(byte: u8) -> bool {
            byte >= CBOR_UINT_1BYTE_START && byte <= CBOR_UINT_1BYTE_END
        }

        /// Check for: a negative integer encoded as a single byte
        pub fn is_i8(byte: u8) -> bool {
            byte >= CBOR_NEG_INT_1BYTE_START && byte <= CBOR_NEG_INT_1BYTE_END
        }

        /// Decode any (supported) CBOR item, but ignore its internal structure and just return the
        /// encoded data.
        ///
        /// To have bound memory requirements, this depends on the encoded data to be in
        /// deterministic encoding, thus not having any indeterminate length items.
        pub fn any_as_encoded(&mut self) -> Result<&'a [u8], CBORError> {
            let mut remaining_items = 1;
            let start = self.position();

            // Instead of `while remaining_items > 0`, this loop helps hax to see that the loop
            // terminates. As every loop iteration advances the cursor by at least 1, the iteration
            // bound introduced by the for loop will never be reached, and the loop only terminates
            // through the remaining_items condition or a failure to read.
            //
            // I trust (but did not verify) that the Rust compiler can make something sensible out
            // of this (especially not keep looping needlessly) and doesn't do anything worse than
            // keep a limited loop counter.
            for _ in self.buf.iter() {
                if remaining_items > 0 {
                    remaining_items -= 1;
                    let head = self.read()?;
                    let major = head >> 5;
                    let minor = head & 0x1f;
                    let argument = match minor {
                        // Workaround-For: https://github.com/cryspen/hax/issues/925
                        0 | 1 | 2 | 3 | 4 | 5 | 6 | 7 | 8 | 9 | 10 | 11 | 12 | 13 | 14 | 15
                        | 16 | 17 | 18 | 19 | 20 | 21 | 22 | 23 => minor,
                        24 => self.read()?,
                        // We do not support values outside the range -256..256.
                        // FIXME: Sooner or later we should. There is probably an upper bound on
                        // lengths we need to support (we don't need to support 32bit integer decoding
                        // for map keys when our maximum buffers are 256 long); will split things up
                        // here into major-0/1/6/7 where we can just skip 1/2/4/8 bytes vs. the other
                        // majors where this is an out-of-bounds error anyway, or just have up to 64bit
                        // decoding available consistently for all?
                        25 | 26 | 27 => return Err(CBORError::DecodingError),
                        // Reserved, not well-formed
                        28 | 29 | 30 => return Err(CBORError::DecodingError),
                        // Indefinite length markers are forbidden in deterministic CBOR (or it's one
                        // of the major types where this is just not well-formed)
                        31 => return Err(CBORError::DecodingError),
                        _ => unreachable!("Value was masked to 5 bits"),
                    };
                    match major {
                        0 | 1 => (), // Argument consumed, remaining items were already decremented
                        7 => (), // Same, but in separate line due to Hax FStar backend limitations
                        6 => {
                            remaining_items += 1;
                        }
                        2 | 3 => {
                            self.read_slice(argument.into())?;
                        }
                        4 => {
                            remaining_items += argument;
                        }
                        5 => {
                            remaining_items += argument * 2;
                        }
                        _ => unreachable!("Value is result of a right shift trimming it to 3 bits"),
                    }
                }
            }

            Ok(&self.buf[start..self.position()])
        }
    }
}

#[cfg(test)]
mod test_cbor_decoder {
    use super::cbor_decoder::*;
    use hexlit::hex;

    #[test]
    fn test_cbor_decoder() {
        // CBOR sequence: 1, -1, "hi", h'fefe'
        let input = [0x01, 0x20, 0x62, 0x68, 0x69, 0x42, 0xFE, 0xFE];
        let mut decoder = CBORDecoder::new(&input);

        assert_eq!(1, decoder.u8().unwrap());
        assert_eq!(-1, decoder.i8().unwrap());
        assert_eq!([0x68, 0x69], decoder.str().unwrap()); // "hi"
        assert_eq!([0xFE, 0xFE], decoder.bytes().unwrap());
    }

    #[test]
    fn test_cbor_decoder_any_as_decoded() {
        // {"bytes": 'val', "n": 123, "tagged": 255(["a", -1]), "deep": [[[[[[[[[[[[[[[[[[[[[[]]]]]]]]]]]]]]]]]]]]], {1: {2: {3: {4: [simple(0), true, null, simple(128)]}}}}]}
        // Note we can't have floats b/c we don't skip long arguments yet (and all floats have
        // minor 25 or longer).
        let input = hex!("A46562797465734376616C616E187B66746167676564D8FF82616120646465657082818181818181818181818181818181818181818180A101A102A103A10484E0F5F6F880");
        let mut decoder = CBORDecoder::new(&input);

        assert_eq!(input, decoder.any_as_encoded().unwrap());
        assert!(decoder.finished())
    }
}<|MERGE_RESOLUTION|>--- conflicted
+++ resolved
@@ -521,13 +521,8 @@
     pub prk_3e2m: BytesHashLen,
     pub th_3: BytesHashLen,
     pub id_cred_i: IdCred,
-<<<<<<< HEAD
-    pub plaintext_3: EdhocMessageBuffer,
+    pub plaintext_3: BufferPlaintext3,
     pub ead_3: [EADItem; MAX_EAD_ITEMS],
-=======
-    pub plaintext_3: BufferPlaintext3,
-    pub ead_3: Option<EADItem>,
->>>>>>> be778637
 }
 
 #[derive(Debug)]
@@ -588,7 +583,7 @@
 
 /// An owned EAD item.
 #[cfg_attr(feature = "python-bindings", pyclass)]
-#[derive(Clone, Default, Debug)]
+#[derive(Clone, Debug)]
 pub struct EADItem {
     /// EAD label of the item
     ///
@@ -690,7 +685,7 @@
 
                 // Decode the length based on additional_info
                 let len = match additional_info {
-                    0..=23 => additional_info as usize,
+                    l if l <= 23 => additional_info as usize,
                     24 => {
                         let len_byte = *input.get(offset).ok_or(EDHOCError::ParsingError)? as usize;
                         offset += 1;
@@ -729,7 +724,6 @@
                 let mut buf = EdhocBuffer::new();
                 buf.fill_with_slice(bstr_bytes)
                     .map_err(|_| EDHOCError::ParsingError)?;
-                buf.len = offset + len - 1;
                 offset += len;
 
                 Some(buf)
@@ -844,21 +838,11 @@
             // consume c_i encoded as single-byte int (we still do not support bstr encoding)
             let c_i = ConnId::from_decoder(&mut decoder)?;
 
-<<<<<<< HEAD
             // if there is still more to parse, the rest will be the EADs
-            if rcvd_message_1.len > decoder.position() {
+            if rcvd_message_1.len() > decoder.position() {
                 let ead_res = parse_eads(decoder.remaining_buffer()?);
                 if let Ok(ead_buffer) = ead_res {
                     Ok((method, suites_i, g_x, c_i, ead_buffer))
-=======
-            // if there is still more to parse, the rest will be the EAD_1
-            if rcvd_message_1.len() > decoder.position() {
-                // NOTE: since the current implementation only supports one EAD handler,
-                // we assume only one EAD item
-                let ead_res = parse_ead(decoder.remaining_buffer()?);
-                if let Ok(ead_1) = ead_res {
-                    Ok((method, suites_i, g_x, c_i, ead_1))
->>>>>>> be778637
                 } else {
                     Err(ead_res.unwrap_err())
                 }
@@ -919,20 +903,11 @@
 
         mac_2[..].copy_from_slice(decoder.bytes_sized(MAC_LENGTH_2)?);
 
-<<<<<<< HEAD
         // if there is still more to parse, the rest will be the EADs
-        if plaintext_2.len > decoder.position() {
+        if plaintext_2.len() > decoder.position() {
             let ead_res = parse_eads(decoder.remaining_buffer()?);
             if let Ok(ead2_buffer) = ead_res {
                 Ok((c_r, id_cred_r, mac_2, ead2_buffer))
-=======
-        // if there is still more to parse, the rest will be the EAD_2
-        if plaintext_2.len() > decoder.position() {
-            // assume only one EAD item
-            let ead_res = parse_ead(decoder.remaining_buffer()?);
-            if let Ok(ead_2) = ead_res {
-                Ok((c_r, id_cred_r, mac_2, ead_2))
->>>>>>> be778637
             } else {
                 Err(ead_res.unwrap_err())
             }
@@ -956,20 +931,11 @@
 
         mac_3[..].copy_from_slice(decoder.bytes_sized(MAC_LENGTH_3)?);
 
-<<<<<<< HEAD
         // if there is still more to parse, the rest will be the EADs
-        if plaintext_3.len > decoder.position() {
+        if plaintext_3.len() > decoder.position() {
             let ead_res = parse_eads(decoder.remaining_buffer()?);
             if let Ok(ead3_buffer) = ead_res {
                 Ok((id_cred_i, mac_3, ead3_buffer))
-=======
-        // if there is still more to parse, the rest will be the EAD_3
-        if plaintext_3.len() > decoder.position() {
-            // assume only one EAD item
-            let ead_res = parse_ead(decoder.remaining_buffer()?);
-            if let Ok(ead_3) = ead_res {
-                Ok((id_cred_i, mac_3, ead_3))
->>>>>>> be778637
             } else {
                 Err(ead_res.unwrap_err())
             }
@@ -986,18 +952,10 @@
         trace!("Enter decode_plaintext_4");
         let decoder = CBORDecoder::new(plaintext_4.as_slice());
 
-<<<<<<< HEAD
-        if plaintext_4.len > decoder.position() {
+        if plaintext_4.len() > decoder.position() {
             let ead_res = parse_eads(decoder.remaining_buffer()?);
             if let Ok(ead_4_buffer) = ead_res {
                 Ok(ead_4_buffer)
-=======
-        if plaintext_4.len() > decoder.position() {
-            // assume only one EAD item
-            let ead_res = parse_ead(decoder.remaining_buffer()?);
-            if let Ok(ead_4) = ead_res {
-                Ok(ead_4)
->>>>>>> be778637
             } else {
                 Err(ead_res.unwrap_err())
             }
